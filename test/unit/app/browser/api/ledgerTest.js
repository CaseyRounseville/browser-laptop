/* This Source Code Form is subject to the terms of the Mozilla Public
 * License, v. 2.0. If a copy of the MPL was not distributed with this file,
 * You can obtain one at http://mozilla.org/MPL/2.0/. */

/* global describe, it, after, before, beforeEach, afterEach */
const Immutable = require('immutable')
const assert = require('assert')
const sinon = require('sinon')
const mockery = require('mockery')
const settings = require('../../../../../js/constants/settings')
const appActions = require('../../../../../js/actions/appActions')
const batPublisher = require('bat-publisher')
const ledgerMediaProviders = require('../../../../../app/common/constants/ledgerMediaProviders')
const fs = require('fs')
const ledgerStatuses = require('../../../../../app/common/constants/ledgerStatuses')
const promotionStatuses = require('../../../../../app/common/constants/promotionStatuses')

describe('ledger api unit tests', function () {
  let ledgerApi
  let ledgerNotificationsApi
  let ledgerState
  let updateState
  let ledgerUtil
  let isBusy = false
  let ledgerClient
  let ledgerClientObject
  let ledgerPublisher
  let tabState = Immutable.fromJS({
    partition: 'persist:partition-1'
  })
  let request
  let walletPassphraseReturn
  let updater
  let aboutPreferencesState
  let isReadyToReconcile = false

  // constants
  const videoId = 'youtube_kLiLOkzLetE'
  const publisherKey = 'youtube#channel:UCFNTTISby1c_H-rm5Ww5rZg'

  // settings
  let contributionAmount = 10
  let paymentsMinVisits = 5
  let paymentsMinVisitTime = 5000
  let paymentsNotifications = true
  let paymentsAllowPromotions = true
  let contributionAmountSet = true

  // spies
  let onLedgerCallbackSpy
  let onChangeSettingSpy
  let ledgersetPromotionSpy
  let ledgergetPromotionSpy
  let ledgerSetTimeUntilReconcile

  const defaultAppState = Immutable.fromJS({
    cache: {
      ledgerVideos: {}
    },
    ledger: {}
  })

  before(function () {
    mockery.enable({
      warnOnReplace: false,
      warnOnUnregistered: false,
      useCleanCache: true
    })

    const fakeElectron = require('../../../lib/fakeElectron')
    const fakeAdBlock = require('../../../lib/fakeAdBlock')
    const fakeLevel = require('../../../lib/fakeLevel')
    mockery.registerMock('electron', fakeElectron)
    mockery.registerMock('level', fakeLevel)
    mockery.registerMock('ad-block', fakeAdBlock)
    mockery.registerMock('../../../js/settings', {
      getSetting: (settingKey, settingsCollection, defaultWhenNull = true) => {
        switch (settingKey) {
          case settings.PAYMENTS_CONTRIBUTION_AMOUNT:
            return contributionAmountSet
              ? contributionAmount
              : defaultWhenNull
                ? contributionAmount
                : null
          case settings.PAYMENTS_MINIMUM_VISIT_TIME:
            return paymentsMinVisitTime
          case settings.PAYMENTS_MINIMUM_VISITS:
            return paymentsMinVisits
          case settings.PAYMENTS_NOTIFICATIONS:
            return paymentsNotifications
          case settings.PAYMENTS_ALLOW_PROMOTIONS:
            return paymentsAllowPromotions
        }
        return false
      }
    })
    request = require('../../../../../js/lib/request')
    mockery.registerMock('../../../js/lib/request', request)
    mockery.registerMock('../../../js/actions/appActions', appActions)
    onLedgerCallbackSpy = sinon.spy(appActions, 'onLedgerCallback')
    onChangeSettingSpy = sinon.spy(appActions, 'changeSetting')
    mockery.registerMock('fs', fs)

    // default to tab state which should be tracked
    tabState = tabState.setIn(['navigationState', 'activeEntry'], {
      httpStatusCode: 200
    })

    // ledger client stubbing
    ledgerClient = sinon.stub()
    ledgerClientObject = {
      ballots: function () {
        return 1
      },
      sync: function (callback) { return false },
      getBraveryProperties: function () {
        return {
          fee: {
            amount: 1,
            currency: 'USD'
          }
        }
      },
      getWalletAddresses: function () {
        return {
          'BAT': '0xADDRESS_HERE',
          'BTC': 'ADDRESS_HERE',
          'CARD_ID': 'ADDRESS-GUID-GOES-IN-HERE',
          'ETH': '0xADDRESS_HERE',
          'LTC': 'ADDRESS_HERE'
        }
      },
      getWalletProperties: function (amount, currency, callback) {
        callback(null, {})
      },
      getPaymentId: function () {
        return 'payementIdGoesHere'
      },
      memo: () => {},
      properties: {
        wallet: {
          paymentId: 12345
        }
      },
      setBraveryProperties: function (clientProperties, callback) {
        if (typeof callback === 'function') {
          const err = undefined
          const result = {}
          callback(err, result)
        }
      },
      state: {
        transactions: [],
        reconcileStamp: 1000
      },
      busyP: function () {
        return isBusy
      },
      publisherTimestamp: function () {
        return 0
      },
      getPromotion: () => {},
      setPromotion: () => {},
      setTimeUntilReconcile: () => {},
      isReadyToReconcile: () => isReadyToReconcile,
      recoverWallet: () => {},
      getPromotionCaptcha: () => {},
      report: () => {}
    }
    window.getWalletPassphrase = (parsedData) => {
      if (walletPassphraseReturn === 'error') {
        throw TypeError('Invalid entropy')
      }

      return walletPassphraseReturn
    }
    ledgerClient.prototype.boolion = function (value) { return false }
    ledgerClient.prototype.getWalletPassphrase = function (parsedData) {
      return window.getWalletPassphrase(parsedData)
    }
    ledgersetPromotionSpy = sinon.spy(ledgerClientObject, 'setPromotion')
    ledgergetPromotionSpy = sinon.spy(ledgerClientObject, 'getPromotion')
    ledgerSetTimeUntilReconcile = sinon.spy(ledgerClientObject, 'setTimeUntilReconcile')
    ledgerClient.returns(ledgerClientObject)
    mockery.registerMock('bat-client', ledgerClient)

    // ledger publisher stubbing
    ledgerPublisher = {
      ruleset: [],
      getPublisherProps: function () {
        return null
      },
      Synopsis: batPublisher.Synopsis,
      getMedia: () => {
        return {
          getPublisherFromMediaProps: () => {}
        }
      }
    }
    mockery.registerMock('bat-publisher', ledgerPublisher)
    mockery.registerMock('../../common/state/tabState', {
      TAB_ID_NONE: -1,
      getActiveTabId: () => 1,
      getByTabId: (tabId) => {
        return tabState
      }
    })

    ledgerNotificationsApi = require('../../../../../app/browser/api/ledgerNotifications')
    ledgerUtil = require('../../../../../app/common/lib/ledgerUtil')
    ledgerState = require('../../../../../app/common/state/ledgerState')
    updateState = require('../../../../../app/common/state/updateState')
    aboutPreferencesState = require('../../../../../app/common/state/aboutPreferencesState')
    updater = require('../../../../../app/updater')

    // once everything is stubbed, load the ledger
    ledgerApi = require('../../../../../app/browser/api/ledger')
  })
  after(function () {
    onLedgerCallbackSpy.restore()
    onChangeSettingSpy.restore()
    mockery.deregisterAll()
    mockery.disable()
  })

  describe('when timing does not need to be checked', function () {
    let fakeClock
    before(function () {
      fakeClock = sinon.useFakeTimers()
    })
    after(function () {
      fakeClock.restore()
    })

    describe('initialize', function () {
      let notificationsInitStub
      beforeEach(function () {
        notificationsInitStub = sinon.stub(ledgerNotificationsApi, 'init')
      })

      afterEach(function () {
        notificationsInitStub.restore()
      })

      after(function () {
        ledgerApi.setSynopsis(undefined)
      })

      it('calls notifications.init', function () {
        ledgerApi.initialize(defaultAppState, true)
        assert(notificationsInitStub.calledOnce)
      })
    })

    describe('onInitRead', function () {
      let parsedLedgerData
      let setPaymentInfoSpy
      before(function () {
        parsedLedgerData = {
          paymentInfo: {
          },
          properties: {
            wallet: {
              paymentId: 12345
            }
          }
        }
        contributionAmount = 10
      })
      before(function () {
        setPaymentInfoSpy = sinon.spy(ledgerApi, 'setPaymentInfo')
      })
      after(function () {
        setPaymentInfoSpy.restore()
        ledgerApi.setSynopsis(undefined)
      })
      it('calls setPaymentInfo with contribution amount', function () {
        setPaymentInfoSpy.reset()
        ledgerApi.onInitRead(defaultAppState, parsedLedgerData)
        assert(setPaymentInfoSpy.withArgs(10).calledOnce)
      })
    })

    describe('synopsisNormalizer', function () {
      after(function () {
        ledgerApi.setSynopsis(undefined)
      })

      describe('prune synopsis', function () {
        let pruneSynopsisSpy, appActionsSpy

        before(function () {
          pruneSynopsisSpy = sinon.spy(ledgerApi, 'pruneSynopsis')
          appActionsSpy = sinon.spy(appActions, 'onPruneSynopsis')
        })

        afterEach(function () {
          pruneSynopsisSpy.reset()
          appActionsSpy.reset()
        })

        after(function () {
          pruneSynopsisSpy.restore()
          appActionsSpy.restore()
        })

        it('do not call prune', function () {
          ledgerApi.synopsisNormalizer(defaultAppState)
          assert(pruneSynopsisSpy.notCalled)
          assert(appActionsSpy.notCalled)
        })

        it('call prune', function () {
          ledgerApi.setSynopsis({
            toJSON: () => {
              return {
                publishers: {
                  'clifton.io': {
                    visits: 1
                  }
                }
              }
            }
          })
          ledgerApi.synopsisNormalizer(defaultAppState, null, false, true)
          assert(pruneSynopsisSpy.calledOnce)
          assert(appActionsSpy.calledOnce)
        })
      })

      describe('only pinned items with total below 100%', function () {
        let normalizePinnedSpy, roundToTargetSpy, visiblePStub

        const dataState = defaultAppState
          .setIn(['ledger', 'synopsis', 'publishers'], Immutable.fromJS({
            'site1': {
              options: {
                exclude: false
              },
              pinPercentage: 30,
              scores: {
                concave: 9.249426617127623,
                visits: 3
              },
              weight: 30
            },
            'site2': {
              options: {
                exclude: false
              },
              pinPercentage: 20,
              scores: {
                concave: 3.249426617127623,
                visits: 3
              },
              weight: 20
            },
            'site3': {
              options: {
                exclude: false
              },
              pinPercentage: 20,
              scores: {
                concave: 1.249426617127623,
                visits: 3
              },
              weight: 20
            }
          }))

        const expectedSate = dataState
          .setIn(['ledger', 'about', 'synopsis'], Immutable.Map())
          .setIn(['ledger', 'about', 'synopsisOptions'], Immutable.Map())

        before(function () {
          normalizePinnedSpy = sinon.spy(ledgerApi, 'normalizePinned')
          roundToTargetSpy = sinon.spy(ledgerApi, 'roundToTarget')
          visiblePStub = sinon.stub(ledgerUtil, 'visibleP', () => true)
        })

        afterEach(function () {
          normalizePinnedSpy.reset()
          roundToTargetSpy.reset()
        })

        after(function () {
          normalizePinnedSpy.restore()
          roundToTargetSpy.restore()
          visiblePStub.restore()
        })

        it('changed publisher is not known', function () {
          let result = ledgerApi.synopsisNormalizer(dataState, null)
          assert(normalizePinnedSpy.calledOnce)
          assert(roundToTargetSpy.calledOnce)
          result = result.setIn(['ledger', 'about', 'synopsis'], {})
          const newState = expectedSate
            .setIn(['ledger', 'synopsis', 'publishers', 'site1', 'pinPercentage'], 43)
            .setIn(['ledger', 'synopsis', 'publishers', 'site1', 'weight'], 42.857142857142854)
            .setIn(['ledger', 'synopsis', 'publishers', 'site2', 'pinPercentage'], 29)
            .setIn(['ledger', 'synopsis', 'publishers', 'site2', 'weight'], 28.57142857142857)
            .setIn(['ledger', 'synopsis', 'publishers', 'site3', 'pinPercentage'], 28)
            .setIn(['ledger', 'synopsis', 'publishers', 'site3', 'weight'], 28.57142857142857)
          assert.deepEqual(result.toJS(), newState.toJS())
        })

        it('changed publisher is known', function () {
          let result = ledgerApi.synopsisNormalizer(dataState, 'site2')
          assert(normalizePinnedSpy.calledOnce)
          assert(roundToTargetSpy.calledOnce)
          result = result.setIn(['ledger', 'about', 'synopsis'], {})
          const newState = expectedSate
            .setIn(['ledger', 'synopsis', 'publishers', 'site1', 'pinPercentage'], 48)
            .setIn(['ledger', 'synopsis', 'publishers', 'site1', 'weight'], 48)
            .setIn(['ledger', 'synopsis', 'publishers', 'site2', 'pinPercentage'], 20)
            .setIn(['ledger', 'synopsis', 'publishers', 'site2', 'weight'], 20)
            .setIn(['ledger', 'synopsis', 'publishers', 'site3', 'pinPercentage'], 32)
            .setIn(['ledger', 'synopsis', 'publishers', 'site3', 'weight'], 32)
          assert.deepEqual(result.toJS(), newState.toJS())
        })
      })
    })

    describe('pruneSynopsis', function () {
      after(function () {
        ledgerApi.setSynopsis(undefined)
      })

      it('null case', function () {
        const result = ledgerApi.pruneSynopsis(defaultAppState)
        assert.deepEqual(result.toJS(), defaultAppState.toJS())
      })

      it('toJSON return is empty', function () {
        ledgerApi.setSynopsis({
          toJSON: () => {}
        })
        const result = ledgerApi.pruneSynopsis(defaultAppState)
        assert.deepEqual(result.toJS(), defaultAppState.toJS())
      })

      it('toJSON returns publishers', function () {
        ledgerApi.setSynopsis({
          toJSON: () => {
            return {
              publishers: {
                'clifton.io': {
                  visits: 1
                }
              }
            }
          }
        })

        const expectedResult = {
          cache: {
            ledgerVideos: {}
          },
          ledger: {
            synopsis: {
              publishers: {
                'clifton.io': {
                  visits: 1
                }
              }
            }
          }
        }

        const result = ledgerApi.pruneSynopsis(defaultAppState)
        assert.deepEqual(result.toJS(), expectedResult)
      })
    })

    describe('checkVerifiedStatus', function () {
      let verifiedPSpy, onPublishersOptionUpdateSpy
      let returnValue = false

      before(function () {
        verifiedPSpy = sinon.spy(ledgerApi, 'verifiedP')
        onPublishersOptionUpdateSpy = sinon.spy(appActions, 'onPublishersOptionUpdate')

        ledgerApi.setClient({
          publisherInfo: function (publisherKey, callback) {
            callback(null, {
              publisher: 'test.io',
              properties: {
                verified: returnValue
              }
            })
          },
          publishersInfo: function (publisherKey, callback) {
            publisherKey.forEach(key => {
              callback(null, {
                publisher: key,
                properties: {
                  verified: returnValue
                }
              })
            })
          }
        })
      })

      afterEach(function () {
        returnValue = false
        verifiedPSpy.reset()
        onPublishersOptionUpdateSpy.reset()
      })

      after(function () {
        verifiedPSpy.restore()
        onPublishersOptionUpdateSpy.restore()
        ledgerApi.setClient(undefined)
      })

      it('null case', function () {
        const result = ledgerApi.checkVerifiedStatus(defaultAppState)
        assert.deepEqual(result.toJS(), defaultAppState.toJS())
        assert(verifiedPSpy.notCalled)
      })

      it('only update if timestamp is older then current', function () {
        const newState = defaultAppState
          .setIn(['ledger', 'publisherTimestamp'], 20)
          .setIn(['ledger', 'synopsis', 'publishers', 'test.io', 'options', 'verifiedTimestamp'], 20)
        const result = ledgerApi.checkVerifiedStatus(newState, 'test.io')
        assert.deepEqual(result.toJS(), newState.toJS())
        assert(verifiedPSpy.notCalled)
      })

      it('update when timestamp is older', function () {
        returnValue = true
        const newState = defaultAppState
          .setIn(['ledger', 'publisherTimestamp'], 20)
          .setIn(['ledger', 'synopsis', 'publishers', 'test.io', 'options', 'verifiedTimestamp'], 10)

        const result = ledgerApi.checkVerifiedStatus(newState, 'test.io')
        assert.deepEqual(result.toJS(), newState.toJS())
        assert(verifiedPSpy.withArgs(sinon.match.any, ['test.io'], sinon.match.any, 20).calledOnce)
      })

      it('change publisher verified status from true to false', function () {
        const newState = defaultAppState
          .setIn(['ledger', 'publisherTimestamp'], 20)
          .setIn(['ledger', 'synopsis', 'publishers', 'test.io', 'options', 'verifiedTimestamp'], 10)
          .setIn(['ledger', 'synopsis', 'publishers', 'test.io', 'options', 'verified'], true)

        const result = ledgerApi.checkVerifiedStatus(newState, 'test.io')
        assert.deepEqual(result.toJS(), newState.toJS())
        assert(verifiedPSpy.withArgs(sinon.match.any, ['test.io'], sinon.match.any, 20).calledOnce)
      })

      it('handle multiple publishers', function () {
        const newState = defaultAppState
          .setIn(['ledger', 'publisherTimestamp'], 20)
          .setIn(['ledger', 'synopsis', 'publishers', 'test.io', 'options', 'verifiedTimestamp'], 10)
          .setIn(['ledger', 'synopsis', 'publishers', 'test1.io', 'options', 'verifiedTimestamp'], 15)
          .setIn(['ledger', 'synopsis', 'publishers', 'test2.io', 'options', 'verifiedTimestamp'], 20)
          .setIn(['ledger', 'synopsis', 'publishers', 'test3.io', 'options', 'verifiedTimestamp'], 30)

        const result = ledgerApi.checkVerifiedStatus(newState, [
          'test1.io',
          'test2.io',
          'test3.io',
          'test.io'
        ])
        assert.deepEqual(result.toJS(), newState.toJS())
        assert(verifiedPSpy.withArgs(sinon.match.any, ['test1.io', 'test.io'], sinon.match.any, 20).calledOnce)
      })
    })

    describe('onMediaRequest', function () {
      let processMediaDataSpy
      const url = 'https://video-edge-f0f586.sjc01.hls.ttvnw.net/v1/segment/CuDNI7xCy5CGJ8g7G3thdHT26OW_DhnEuVw0tRGN-DKhJxrRTeGe...'

      beforeEach(function () {
        processMediaDataSpy = sinon.spy(ledgerApi, 'processMediaData')
      })

      afterEach(function () {
        processMediaDataSpy.restore()
      })

      it('does nothing if input is null', function () {
        const result = ledgerApi.onMediaRequest(defaultAppState)
        assert.deepEqual(result.toJS(), defaultAppState.toJS())
        assert(processMediaDataSpy.notCalled)
      })

      it('does nothing if input is null', function () {
        const result = ledgerApi.onMediaRequest(defaultAppState, url, ledgerMediaProviders.TWITCH, Immutable.fromJS({
          firstPartyUrl: 'https://www.twitch.tv/videos/241926348',
          uploadData: [{
            bytes: new Uint8Array([])
          }]
        }))
        assert.deepEqual(result.toJS(), defaultAppState.toJS())
        assert(processMediaDataSpy.notCalled)
      })

      it('parsed data is single object', function () {
        const result = ledgerApi.onMediaRequest(defaultAppState, url, ledgerMediaProviders.TWITCH, Immutable.fromJS({
          firstPartyUrl: 'https://www.twitch.tv/videos/241926348',
          uploadData: [{
            bytes: new Uint8Array([
              100, 97, 116, 97, 61, 87, 51, 115, 105, 90, 88, 90, 108, 98, 110, 81, 105, 79, 105,
              74, 116, 97, 87, 53, 49, 100, 71, 85, 116, 100, 50, 70, 48, 89, 50, 104, 108, 90, 67, 73, 115, 73, 110,
              66, 121, 98, 51, 66, 108, 99, 110, 82, 112, 90, 88, 77, 105, 79, 110, 115, 105, 89, 50, 104, 104, 98,
              109, 53, 108, 98, 67, 73, 54, 73, 110, 82, 51, 73, 110, 49, 57, 88, 81, 61, 61
            ])
          }]
        }))

        assert(processMediaDataSpy.calledOnce)
        assert.notDeepEqual(result.toJS(), defaultAppState.toJS())
      })

      it('parsed data is array of objects', function () {
        const result = ledgerApi.onMediaRequest(defaultAppState, url, ledgerMediaProviders.TWITCH, Immutable.fromJS({
          firstPartyUrl: 'https://www.twitch.tv/videos/241926348',
          uploadData: [{
            bytes: new Uint8Array([
              100, 97, 116, 97, 61, 87, 51, 115, 105, 90, 88, 90, 108, 98, 110, 81, 105, 79, 105,
              74, 50, 97, 87, 82, 108, 98, 121, 49, 119, 98, 71, 70, 53, 73, 105, 119, 105, 99, 72, 74, 118, 99, 71,
              86, 121, 100, 71, 108, 108, 99, 121, 73, 54, 101, 121, 74, 106, 97, 71, 70, 117, 98, 109, 86, 115, 73,
              106, 111, 105, 100, 72, 99, 105, 102, 88, 48, 115, 101, 121, 74, 108, 100, 109, 86, 117, 100, 67, 73, 54,
              73, 110, 90, 112, 90, 71, 86, 118, 88, 50, 86, 121, 99, 109, 57, 121, 73, 105, 119, 105, 99, 72, 74, 118,
              99, 71, 86, 121, 100, 71, 108, 108, 99, 121, 73, 54, 101, 121, 74, 106, 97, 71, 70, 117, 98, 109, 86,
              115, 73, 106, 111, 105, 100, 72, 99, 105, 102, 88, 49, 100
            ])
          }]
        }))

        assert(processMediaDataSpy.calledTwice)
        assert.notDeepEqual(result.toJS(), defaultAppState.toJS())
      })
    })

    describe('processMediaData', function () {
      let mediaSpy, saveVisitSpy

      const parsedData = {
        docid: 'kLiLOkzLetE',
        st: '11.338',
        et: '21.339'
      }

      const cacheAppState = defaultAppState
        .setIn(['cache', 'ledgerVideos', videoId], Immutable.fromJS({
          publisher: publisherKey
        }))
        .setIn(['ledger', 'synopsis', 'publishers', publisherKey], Immutable.fromJS({
          visits: 1,
          duration: 1000,
          providerName: 'YouTube'
        }))

      beforeEach(function () {
        mediaSpy = sinon.spy(ledgerPublisher, 'getMedia')
        saveVisitSpy = sinon.spy(ledgerApi, 'saveVisit')
      })

      afterEach(function () {
        mediaSpy.restore()
        saveVisitSpy.restore()
        ledgerApi.setCurrentMediaKey(null)
      })

      after(function () {
        ledgerApi.setSynopsis(undefined)
      })

      it('does nothing if input is null', function () {
        const result = ledgerApi.processMediaData(defaultAppState)
        assert.deepEqual(result.toJS(), defaultAppState.toJS())
        assert(mediaSpy.notCalled)
        assert(saveVisitSpy.notCalled)
      })

      describe('when tab is private', function () {
        let savedTabState
        before(function () {
          savedTabState = tabState
          // Create a private tab state for this test
          tabState = Immutable.fromJS({
            partition: 'default',
            incognito: true
          })
          tabState = tabState.setIn(['navigationState', 'activeEntry'], {
            httpStatusCode: 200
          })
        })
        after(function () {
          // Revert after test
          tabState = savedTabState
        })
        it('does nothing if tab is private', function () {
          const data = {
            docid: 'kLiLOkzLetE',
            st: '20.338',
            et: '21.339'
          }
          ledgerApi.processMediaData(cacheAppState, data, ledgerMediaProviders.YOUTUBE, Immutable.fromJS({tabId: 1}))
          assert(mediaSpy.notCalled)
          assert(saveVisitSpy.notCalled)
        })
      })

      it('set currentMediaKey when it is different than saved', function () {
        ledgerApi.processMediaData(defaultAppState, parsedData, ledgerMediaProviders.YOUTUBE, Immutable.fromJS({tabId: 1}))
        assert.equal(ledgerApi.getCurrentMediaKey(), videoId)
        assert(mediaSpy.calledOnce)
        assert(saveVisitSpy.notCalled)
      })

      it('get data from cache, if we have publisher in synopsis', function () {
        ledgerApi.processMediaData(cacheAppState, parsedData, ledgerMediaProviders.YOUTUBE, Immutable.fromJS({tabId: 1}))
        assert(mediaSpy.notCalled)
        assert(saveVisitSpy.withArgs(cacheAppState, publisherKey, {
          duration: 10001,
          revisited: false,
          ignoreMinTime: true
        }).calledOnce)
      })

      it('get data from server if we have cache, but we do not have publisher in synopsis', function () {
        const state = defaultAppState.setIn(['cache', 'ledgerVideos', videoId], Immutable.fromJS({
          publisher: publisherKey
        }))
        ledgerApi.processMediaData(state, parsedData, ledgerMediaProviders.YOUTUBE, Immutable.fromJS({tabId: 1}))
        assert(mediaSpy.calledOnce)
        assert(saveVisitSpy.notCalled)
      })

      it('revisited if visiting the same media in the same tab', function () {
        // first call, revisit false
        ledgerApi.processMediaData(cacheAppState, parsedData, ledgerMediaProviders.YOUTUBE, Immutable.fromJS({tabId: 1}))
        assert.equal(ledgerApi.getCurrentMediaKey(), videoId)
        assert(saveVisitSpy.withArgs(cacheAppState, publisherKey, {
          duration: 10001,
          revisited: false,
          ignoreMinTime: true
        }).calledOnce)

        // second call, revisit true
        ledgerApi.processMediaData(cacheAppState, parsedData, ledgerMediaProviders.YOUTUBE, Immutable.fromJS({tabId: 1}))
        assert(mediaSpy.notCalled)
        assert(saveVisitSpy.withArgs(cacheAppState, publisherKey, {
          duration: 10001,
          revisited: false,
          ignoreMinTime: true
        }).calledOnce)
      })

      it('revisited if visiting media in the background tab', function () {
        // first call, revisit false
        ledgerApi.setCurrentMediaKey('11')
        ledgerApi.processMediaData(cacheAppState, parsedData, ledgerMediaProviders.YOUTUBE, Immutable.fromJS({tabId: 10}))
        assert.equal(ledgerApi.getCurrentMediaKey(), '11')
        assert(saveVisitSpy.withArgs(cacheAppState, publisherKey, {
          duration: 10001,
          revisited: true,
          ignoreMinTime: true
        }).calledOnce)
      })

      it('state for this publisher is corrupted, so we need to fetch it again', function () {
        const badState = defaultAppState
          .setIn(['cache', 'ledgerVideos', videoId], Immutable.fromJS({
            publisher: publisherKey
          }))
          .setIn(['ledger', 'synopsis', 'publishers', publisherKey], Immutable.fromJS({
            options: {
              excluded: false
            }
          }))

        ledgerApi.processMediaData(badState, parsedData, ledgerMediaProviders.YOUTUBE, Immutable.fromJS({tabId: 10}))
        assert(mediaSpy.calledOnce)
        assert(saveVisitSpy.notCalled)
      })
    })

    describe('onMediaPublisher', function () {
      let saveVisitSpy, verifiedPStub, setPublisherSpy

      const expectedState = Immutable.fromJS({
        cache: {
          ledgerVideos: {
            'youtube_kLiLOkzLetE': {
              publisher: 'youtube#channel:UCFNTTISby1c_H-rm5Ww5rZg'
            }
          }
        },
        ledger: {
          synopsis: {
            publishers: {
              'youtube#channel:UCFNTTISby1c_H-rm5Ww5rZg': {
                exclude: false,
                options: {
                  exclude: true
                },
                providerName: 'Youtube',
                faviconName: 'Brave',
                faviconURL: 'data:image/jpeg;base64,...',
                publisherURL: 'https://brave.com'
              }
            }
          }
        }
      })

      const response = Immutable.fromJS({
        publisher: publisherKey,
        faviconName: 'Brave',
        faviconURL: 'data:image/jpeg;base64,...',
        publisherURL: 'https://brave.com',
        providerName: 'Youtube'
      })

      before(function () {
        verifiedPStub = sinon.stub(ledgerApi, 'verifiedP', (state, publisherKey, fn) => state)
        saveVisitSpy = sinon.spy(ledgerApi, 'saveVisit')
        setPublisherSpy = sinon.spy(ledgerState, 'setPublisher')
      })

      beforeEach(function () {
        ledgerApi.setSynopsis({
          initPublisher: () => {},
          addPublisher: () => {},
          publishers: {
            [publisherKey]: {
              exclude: false,
              options: {
                exclude: true
              },
              providerName: 'YouTube'
            }
          }
        })
      })

      after(function () {
        verifiedPStub.restore()
        saveVisitSpy.restore()
        setPublisherSpy.restore()
      })

      afterEach(function () {
        ledgerApi.setSynopsis(undefined)
        verifiedPStub.reset()
        saveVisitSpy.reset()
        setPublisherSpy.reset()
      })

      it('null case', function () {
        const result = ledgerApi.onMediaPublisher(defaultAppState)
        assert.deepEqual(result.toJS(), defaultAppState.toJS())
        assert(setPublisherSpy.notCalled)
        assert(saveVisitSpy.notCalled)
      })

      it('we do not have publisher in the synopsis', function () {
        ledgerApi.setSynopsis({
          initPublisher: () => {
            ledgerApi.setSynopsis({
              initPublisher: () => {},
              addPublisher: () => {},
              publishers: {
                [publisherKey]: {
                  exclude: false,
                  options: {
                    exclude: true
                  },
                  providerName: 'YouTube'
                }
              }
            })
          },
          addPublisher: () => {},
          publishers: { }
        })

        const newState = Immutable.fromJS({
          cache: {
            ledgerVideos: {
              'youtube_kLiLOkzLetE': {
                publisher: 'youtube#channel:UCFNTTISby1c_H-rm5Ww5rZg'
              }
            }
          },
          ledger: {
            synopsis: {
              publishers: {
                'youtube#channel:UCFNTTISby1c_H-rm5Ww5rZg': {
                  options: {
                    exclude: true
                  },
                  faviconName: 'old Brave',
                  faviconURL: 'data:image/jpeg;base64,...',
                  publisherURL: 'https://brave.io',
                  providerName: 'Youtube'
                }
              }
            }
          }
        })

        const state = ledgerApi.onMediaPublisher(newState, videoId, response, 1000, false)
        assert(saveVisitSpy.calledOnce)
        assert(setPublisherSpy.calledTwice)
        assert.deepEqual(state.toJS(), expectedState.toJS())
      })

      it('create publisher if new and add cache', function () {
        const state = ledgerApi.onMediaPublisher(defaultAppState, videoId, response, 1000, false)
        assert(setPublisherSpy.calledTwice)
        assert(saveVisitSpy.calledOnce)
        assert.deepEqual(state.toJS(), expectedState.toJS())
      })

      it('update publisher if exists', function () {
        const newState = Immutable.fromJS({
          cache: {
            ledgerVideos: {
              'youtube_kLiLOkzLetE': {
                publisher: 'youtube#channel:UCFNTTISby1c_H-rm5Ww5rZg'
              }
            }
          },
          ledger: {
            synopsis: {
              publishers: {
                'youtube#channel:UCFNTTISby1c_H-rm5Ww5rZg': {
                  options: {
                    exclude: true
                  },
                  faviconName: 'old Brave',
                  faviconURL: 'data:image/jpeg;base64,...',
                  publisherURL: 'https://brave.io',
                  providerName: 'Youtube'
                }
              }
            }
          }
        })

        const state = ledgerApi.onMediaPublisher(newState, videoId, response, 1000, false)
        assert(setPublisherSpy.calledOnce)
        assert(saveVisitSpy.calledOnce)
        assert.deepEqual(state.toJS(), expectedState.toJS())
      })
    })

    describe('roundtrip', function () {
      let requestStub
      const simpleCallback = sinon.stub()
      let responseCode = 200

      before(function () {
        requestStub = sinon.stub(request, 'request', (options, callback) => {
          switch (responseCode) {
            case 403:
              callback(null, {
                statusCode: 403,
                headers: {},
                statusMessage: '<html><body>Your requested URL has been blocked by the URL Filter database module of {{EnterpriseName}}. The URL is listed in categories that are not allowed by your administrator at this time.</body></html>',
                httpVersionMajor: 1,
                httpVersionMinor: 1
              })
              break
            case 200:
            default:
              callback(null, {
                statusCode: 200,
                headers: {},
                statusMessage: '',
                httpVersionMajor: 1,
                httpVersionMinor: 1
              }, {timestamp: '6487805648321904641'})
          }
        })
      })

      after(function () {
        requestStub.restore()
      })

      describe('when params.useProxy is true', function () {
        let expectedOptions
        before(function () {
          expectedOptions = {
            url: 'https://ledger-proxy.privateinternetaccess.com/v3/publisher/timestamp',
            method: 'GET',
            payload: undefined,
            responseType: 'text',
            headers: {
              'content-type': 'application/json; charset=utf-8',
              'user-agent': ''
            },
            verboseP: undefined
          }
          requestStub.reset()
          simpleCallback.reset()
          ledgerApi.roundtrip({
            server: 'https://ledger.brave.com',
            path: '/v3/publisher/timestamp',
            useProxy: true
          }, {}, simpleCallback)
        })

        it('updates URL to use proxy (ledger-proxy.privateinternetaccess.com)', function () {
          assert(requestStub.withArgs(expectedOptions, sinon.match.func).called)
        })

        it('calls the callback on success', function () {
          assert(simpleCallback.calledOnce)
        })

        describe('when the proxy returns a 403', function () {
          before(function () {
            responseCode = 403
            requestStub.reset()
            ledgerApi.roundtrip({
              server: 'https://ledger.brave.com',
              path: '/v3/publisher/timestamp',
              useProxy: true
            }, {}, simpleCallback)
          })
          after(function () {
            responseCode = 200
          })
          it('calls request a second time (with useProxy = false)', function () {
            assert(requestStub.calledTwice)
            assert(requestStub.withArgs(expectedOptions, sinon.match.func).called)

            const secondCallOptions = Object.assign({}, expectedOptions, {
              url: 'https://ledger.brave.com/v3/publisher/timestamp'
            })
            assert(requestStub.withArgs(secondCallOptions, sinon.match.func).called)
          })
        })
      })
    })
  })

  describe('when timing needs to be checked', function () {
    describe('addSiteVisit', function () {
      const fakeTabId = 7
      const tabIdNone = -1
      const manualAdd = true
      let stateWithLocation
      let stateWithLocationTwo
      let fakeClock
      let saveVisitSpy
      before(function () {
        const locationData = Immutable.fromJS({
          publisher: 'clifton.io',
          stickyP: true,
          exclude: false
        })
        const locationDataTwo = Immutable.fromJS({
          publisher: 'brave.com',
          stickyP: false,
          exclude: false
        })
        stateWithLocation = defaultAppState.setIn(['ledger', 'locations', 'https://clifton.io/'], locationData)
        stateWithLocationTwo = defaultAppState.setIn(['ledger', 'locations', 'https://brave.com/'], locationDataTwo)
        saveVisitSpy = sinon.spy(ledgerApi, 'saveVisit')
      })
      beforeEach(function () {
        fakeClock = sinon.useFakeTimers()
        ledgerApi.clearVisitsByPublisher()
      })
      afterEach(function () {
        ledgerApi.setSynopsis(undefined)
        fakeClock.restore()
        saveVisitSpy.restore()
      })
      it('duration is equal to the minimum visit time under a manual addition', function () {
        const location = 'https://brave.com'
        const state = ledgerApi.initialize(stateWithLocationTwo, true)

        ledgerApi.addSiteVisit(state, 0, location, tabIdNone, manualAdd)
        const calledDuration = saveVisitSpy.getCall(0).args[2].duration

        assert.equal(paymentsMinVisitTime, calledDuration)
      })
      it('revisited is false under a manual addition', function () {
        const location = 'https://brave.com'
        const state = ledgerApi.initialize(stateWithLocationTwo, true)

        ledgerApi.addSiteVisit(state, 0, location, tabIdNone, manualAdd)
        const calledRevisited = saveVisitSpy.getCall(0).args[2].revisited

        assert.equal(false, calledRevisited)
      })
      it('saves the visit with a valid publisherKey under a manual addition', function () {
        const location = 'https://brave.com'
        const expectedPublisherKey = 'brave.com'
        const state = ledgerApi.initialize(stateWithLocationTwo, true)

        ledgerApi.addSiteVisit(state, 0, location, tabIdNone, manualAdd)
        const passedPublisherKey = saveVisitSpy.getCall(0).args[1]

        assert.equal(expectedPublisherKey, passedPublisherKey)
      })
      it('saves the visit with a valid publisherKey under a non-manual addition', function () {
        const location = 'https://brave.com'
        const expectedPublisherKey = 'brave.com'
        const state = ledgerApi.initialize(stateWithLocationTwo, true)

        ledgerApi.addSiteVisit(state, 0, location, fakeTabId)
        const passedPublisherKey = saveVisitSpy.getCall(0).args[1]

        assert.equal(expectedPublisherKey, passedPublisherKey)
      })
      it('state is not modified on a null location under a manual addition', function () {
        const location = null
        const result = ledgerApi.addSiteVisit(defaultAppState, 0, location, tabIdNone, manualAdd)

        assert.deepEqual(defaultAppState.toJS(), result.toJS())
      })
      it('records a visit when over the PAYMENTS_MINIMUM_VISIT_TIME threshold', function () {
        const state = ledgerApi.initialize(stateWithLocation, true)

        fakeClock.tick(6000)

        const result = ledgerApi.addSiteVisit(state, 0, 'https://clifton.io', fakeTabId)
        const visitsByPublisher = ledgerApi.getVisitsByPublisher()

        // Assert state WAS modified AND publisher was recorded
        assert.notDeepEqual(result, state)
        assert(visitsByPublisher['clifton.io'])
      })
      it('does not record a visit when under the PAYMENTS_MINIMUM_VISIT_TIME threshold', function () {
        const state = ledgerApi.initialize(stateWithLocation, true)

        fakeClock.tick(0)

        const result = ledgerApi.addSiteVisit(state, 0, 'https://clifton.io', fakeTabId)
        const visitsByPublisher = ledgerApi.getVisitsByPublisher()

        // Assert state WAS modified but publisher wasn NOT recorded
        assert.notDeepEqual(result, state)
        assert.equal(visitsByPublisher['clifton.io'], undefined)
      })
      it('records time spent on the page when revisited', function () {
        const state = ledgerApi.initialize(stateWithLocation, true)

        fakeClock.tick(2000)
        const result1 = ledgerApi.addSiteVisit(state, 0, 'https://clifton.io', fakeTabId)

        fakeClock.tick(15000)
        const result2 = ledgerApi.addSiteVisit(result1, 0, 'https://clifton.io', fakeTabId)

        const visitsByPublisher = ledgerApi.getVisitsByPublisher()

        // Assert state WAS modified AND publisher was recorded
        assert.notDeepEqual(result1, state)
        assert.notDeepEqual(result2, result1)
        assert(visitsByPublisher['clifton.io'])
      })
    })
    describe('saveVisit', function () {
      let setPublishersPropSpy

      before(function () {
        setPublishersPropSpy = sinon.spy(ledgerState, 'setPublishersProp')
      })

      beforeEach(function () {
        ledgerApi.setSynopsis({
          addPublisher: () => {},
          options: {},
          publishers: {}
        })
      })

      afterEach(function () {
        setPublishersPropSpy.reset()
        ledgerApi.setSynopsis(undefined)
      })

      after(function () {
        setPublishersPropSpy.restore()
      })

      it('sets https as protocol for secure site', function () {
        const options = {
          duration: 5500,
          protocol: 'https:',
          revisited: false
        }
        const result = ledgerApi.saveVisit(defaultAppState, 'brave.com', options)
        assert.equal('https:', setPublishersPropSpy.getCall(0).args[3])
        assert.equal('https:', result.getIn(['ledger', 'synopsis', 'publishers', 'brave.com', 'protocol']))
      })

      it('sets http as protocol for non-secure site', function () {
        const options = {
          duration: 5500,
          protocol: 'http:',
          revisited: false
        }
        const result = ledgerApi.saveVisit(defaultAppState, 'espn.com', options)
        assert.equal('http:', setPublishersPropSpy.getCall(0).args[3])
        assert.equal('http:', result.getIn(['ledger', 'synopsis', 'publishers', 'espn.com', 'protocol']))
      })
    })
    describe('addNewLocation', function () {
      const tabIdNone = -1
      const keepInfo = false
      const manualAdd = true
      let addSiteVisitSpy
      let shouldTrackTabSpy
      before(function () {
        addSiteVisitSpy = sinon.spy(ledgerApi, 'addSiteVisit')
        shouldTrackTabSpy = sinon.spy(ledgerApi, 'shouldTrackTab')
      })
      beforeEach(function () {
        ledgerApi.clearVisitsByPublisher()
      })
      after(function () {
        addSiteVisitSpy.restore()
        shouldTrackTabSpy.restore()
      })
      afterEach(function () {
        addSiteVisitSpy.reset()
        shouldTrackTabSpy.reset()
        ledgerApi.setSynopsis(undefined)
      })
      it('does not call should track tab under a manual addition', function () {
        const location = 'https://brave.com'

        ledgerApi.addNewLocation(defaultAppState, location, tabIdNone, keepInfo, manualAdd)

        assert(shouldTrackTabSpy.notCalled)
      })
      it('records enough visits to satisfy the minimum criteria under a manual addition', function () {
        const location = 'https://brave.com'

        ledgerApi.addNewLocation(defaultAppState, location, tabIdNone, keepInfo, manualAdd)

        assert.equal(addSiteVisitSpy.callCount, paymentsMinVisits)
      })
      it('currentTabId is set to -1 (tabState.TAB_ID_NONE) under a manual addition', function () {
        const location = 'https://brave.com'

        ledgerApi.addNewLocation(defaultAppState, location, tabIdNone, keepInfo, manualAdd)

        assert.equal(tabIdNone, addSiteVisitSpy.getCall(0).args[3])
      })
    })
  })

  describe('observeTransactions', function () {
    let showPaymentDoneSpy

    before(function () {
      showPaymentDoneSpy = sinon.spy(ledgerNotificationsApi, 'showPaymentDone')
    })

    afterEach(function () {
      showPaymentDoneSpy.reset()
    })

    after(function () {
      showPaymentDoneSpy.restore()
    })

    it('null case', function () {
      ledgerApi.observeTransactions(defaultAppState)
      assert(showPaymentDoneSpy.notCalled)
    })

    it('no new transaction', function () {
      const state = defaultAppState.setIn(['ledger', 'info', 'transactions'], Immutable.fromJS([{votes: 10}]))
      ledgerApi.observeTransactions(state, Immutable.fromJS([{votes: 10}]))
      assert(showPaymentDoneSpy.notCalled)
    })

    it('payment notifications are disabled', function () {
      paymentsNotifications = false
      ledgerApi.observeTransactions(defaultAppState, Immutable.fromJS([{votes: 10}]))
      assert(showPaymentDoneSpy.notCalled)
      paymentsNotifications = true
    })

    it('payment notifications are enabled, but there is no transactions', function () {
      ledgerApi.observeTransactions(defaultAppState, Immutable.List())
      assert(showPaymentDoneSpy.notCalled)
    })

    it('transaction is corupted', function () {
      ledgerApi.observeTransactions(defaultAppState, Immutable.fromJS([{votes: 10}]))
      assert(showPaymentDoneSpy.notCalled)
    })

    it('show notification (first transaction in the array)', function () {
      ledgerApi.observeTransactions(defaultAppState, Immutable.fromJS([
        {
          contribution: {
            fiat: {
              amount: 10,
              currency: 'BAT'
            },
            probi: '100000000000000000000'
          }
        },
        {
          contribution: {
            fiat: {
              amount: 30,
              currency: 'BAT'
            },
            probi: '300000000000000000000'
          }
        }
      ]))
      assert(showPaymentDoneSpy.withArgs(Immutable.fromJS({
        fiat: {
          amount: 10,
          currency: 'BAT'
        },
        probi: '100000000000000000000'
      })).calledOnce)
    })
  })

  describe('onWalletProperties', function () {
    let state = defaultAppState
      .setIn(['ledger', 'info', 'contributionAmount'], 0)
      .setIn(['ledger', 'info', 'monthlyAmounts'], Immutable.List([5.0, 7.5, 10.0, 17.5, 25.0, 50.0, 75.0, 100.0]))

    describe('generatePaymentData', function () {
      let qrWriteImageSpy
      let generatePaymentDataSpy

      before(function () {
        qrWriteImageSpy = sinon.spy(ledgerApi, 'qrWriteImage')
        generatePaymentDataSpy = sinon.spy(ledgerApi, 'generatePaymentData')
      })

      afterEach(function () {
        qrWriteImageSpy.reset()
        generatePaymentDataSpy.reset()
      })

      after(function () {
        qrWriteImageSpy.restore()
        generatePaymentDataSpy.restore()
      })

      it('null case', function () {
        ledgerApi.onWalletProperties(state)
        assert(generatePaymentDataSpy.notCalled)
      })

      it('we need to call generatePaymentData', function () {
        ledgerApi.onWalletProperties(state, Immutable.Map())
        assert(generatePaymentDataSpy.calledOnce)
      })

      it('calls qrWriteImage for each wallet address', function () {
        const body = Immutable.fromJS({
          addresses: {
            BAT: 'BAT_address',
            BTC: 'BTC_address',
            ETH: 'ETH_address',
            LTC: 'LTC_address'
          }
        })
        ledgerApi.onWalletProperties(state, body)
        assert.equal(4, qrWriteImageSpy.callCount)
      })
    })

    describe('getPaymentInfo', function () {
      let onWalletPropertiesSpy
      let getWalletPropertiesSpy
      let getWalletPropertiesCallbackSpy

      before(function () {
        ledgerApi.setClient(ledgerClientObject)
        onWalletPropertiesSpy = sinon.spy(appActions, 'onWalletProperties')
        getWalletPropertiesSpy = sinon.spy(ledgerClientObject, 'getWalletProperties')
        getWalletPropertiesCallbackSpy = sinon.spy(ledgerApi, 'getWalletPropertiesCallback')
      })

      afterEach(function () {
        onWalletPropertiesSpy.restore()
        getWalletPropertiesSpy.restore()
        getWalletPropertiesCallbackSpy.restore()
      })

      after(function () {
        onWalletPropertiesSpy.reset()
        getWalletPropertiesSpy.reset()
        getWalletPropertiesCallbackSpy.reset()
      })

      it('calls getWalletProperties with current amount and fee', function () {
        const expectedProps = ledgerClientObject.getBraveryProperties()
        ledgerApi.getPaymentInfo(defaultAppState)
        const passedProps = getWalletPropertiesSpy.getCall(0).args
        assert.equal(expectedProps.fee.amount, passedProps[0])
        assert.equal(expectedProps.fee.currency, passedProps[1])
      })

      it('calls getWalletPropertiesCallback', function () {
        ledgerApi.getPaymentInfo(defaultAppState)
        assert(getWalletPropertiesCallbackSpy.calledOnce)
      })

      it('calls appActions.onWalletProperties', function () {
        ledgerApi.getPaymentInfo(defaultAppState)
        assert(onWalletPropertiesSpy.calledOnce)
      })
    })

    describe('addresses', function () {
      it('null case', function () {
        const result = ledgerApi.onWalletProperties(state, Immutable.Map())
        assert.deepEqual(result.toJS(), state.toJS())
      })

      it('set new addresses ', function () {
        const addresses = {
          BAT: 'BAT_address',
          BTC: 'BTC_address',
          CARD_ID: 'CARD_ID_address',
          ETH: 'ETH_address',
          LTC: 'LTC_address'
        }
        const result = ledgerApi.onWalletProperties(state, Immutable.fromJS({
          addresses: addresses
        }))
        const expectedState = state.setIn(['ledger', 'info', 'addresses'], Immutable.fromJS(addresses))
        assert.deepEqual(result.toJS(), expectedState.toJS())
      })
    })

    describe('balance', function () {
      it('null case', function () {
        const result = ledgerApi.onWalletProperties(state, Immutable.Map())
        assert.deepEqual(result.toJS(), state.toJS())
      })

      it('balance is not a number', function () {
        const result = ledgerApi.onWalletProperties(state, Immutable.fromJS({
          balance: '.'
        }))
        assert.deepEqual(result.toJS(), state.toJS())
      })

      it('set new balance', function () {
        const balance = 10.20
        const result = ledgerApi.onWalletProperties(state, Immutable.fromJS({
          balance: balance.toString()
        }))
        const expectedState = state.setIn(['ledger', 'info', 'balance'], balance)
        .setIn(['ledger', 'info', 'userHasFunded'], true)
        assert.deepEqual(result.toJS(), expectedState.toJS())
      })
    })

    describe('rates', function () {
      it('null case', function () {
        const result = ledgerApi.onWalletProperties(state, Immutable.Map())
        assert.deepEqual(result.toJS(), state.toJS())
      })

      it('set new rates', function () {
        const rate = 0.1433458965
        const rates = {
          'BTC': 0.00001966,
          'ETH': 0.00042591989579941384,
          'USD': rate,
          'EUR': 0.12100429176330299
        }

        const result = ledgerApi.onWalletProperties(state, Immutable.fromJS({
          rates: rates
        }))
        const expectedState = state
          .setIn(['ledger', 'info', 'rates'], Immutable.fromJS(rates))
          .setIn(['ledger', 'info', 'currentRate'], rate)
        assert.deepEqual(result.toJS(), expectedState.toJS())
      })
    })

    describe('current rate', function () {
      it('null case', function () {
        const result = ledgerApi.onWalletProperties(state, Immutable.Map())
        assert.deepEqual(result.toJS(), state.toJS())
      })

      it('rates are present, but there is no USD rate', function () {
        const rates = {
          'BTC': 0.00001966,
          'ETH': 0.00042591989579941384,
          'EUR': 0.12100429176330299
        }

        const result = ledgerApi.onWalletProperties(state, Immutable.fromJS({
          rates: rates
        }))
        const expectedState = state.setIn(['ledger', 'info', 'rates'], Immutable.fromJS(rates))
        assert.deepEqual(result.toJS(), expectedState.toJS())
      })

      it('rates are present (we use fixed USD)', function () {
        const rate = 0.1433458965
        const rates = {
          'BTC': 0.00001966,
          'ETH': 0.00042591989579941384,
          'EUR': 0.12100429176330299,
          'USD': rate
        }

        const result = ledgerApi.onWalletProperties(state, Immutable.fromJS({
          rates: rates
        }))
        const expectedState = state
          .setIn(['ledger', 'info', 'rates'], Immutable.fromJS(rates))
          .setIn(['ledger', 'info', 'currentRate'], rate)
        assert.deepEqual(result.toJS(), expectedState.toJS())
      })
    })

    describe('monthly amount', function () {
      it('null case', function () {
        const result = ledgerApi.onWalletProperties(state, Immutable.fromJS({
          parameters: {
            adFree: {}
          }
        }))

        const expectedState = state
          .setIn(['ledger', 'info', 'contributionAmount'], 0)

        assert.deepEqual(result.toJS(), expectedState.toJS())
      })

      it('amount is negative', function () {
        const result = ledgerApi.onWalletProperties(state, Immutable.fromJS({
          parameters: {
            adFree: {
              fee: {
                BAT: -25
              }
            }
          }
        }))

        const expectedState = state
          .setIn(['ledger', 'info', 'contributionAmount'], 0)

        assert.deepEqual(result.toJS(), expectedState.toJS())
      })

      it('amount is not a number', function () {
        const result = ledgerApi.onWalletProperties(state, Immutable.fromJS({
          parameters: {
            adFree: {
              fee: {
                BAT: 'sdfsdf'
              }
            }
          }
        }))

        const expectedState = state
          .setIn(['ledger', 'info', 'contributionAmount'], 0)

        assert.deepEqual(result.toJS(), expectedState.toJS())
      })

      it('amount is float', function () {
        const result = ledgerApi.onWalletProperties(state, Immutable.fromJS({
          parameters: {
            adFree: {
              fee: {
                BAT: 17.5
              }
            }
          }
        }))

        const expectedState = state
          .setIn(['ledger', 'info', 'contributionAmount'], 17.5)

        assert.deepEqual(result.toJS(), expectedState.toJS())
      })
    })

    describe('probi', function () {
      const rate = 0.1433458965
      const probi = 25000000000000000000
      const rates = {
        'BTC': 0.00001966,
        'ETH': 0.00042591989579941384,
        'EUR': 0.12100429176330299,
        'USD': rate
      }

      it('null case', function () {
        const result = ledgerApi.onWalletProperties(state, Immutable.Map())
        assert.deepEqual(result.toJS(), state.toJS())
      })

      it('probi is not a number', function () {
        const result = ledgerApi.onWalletProperties(state, Immutable.fromJS({
          probi: '.'
        }))
        assert.deepEqual(result.toJS(), state.toJS())
      })

      it('rate is not present', function () {
        const result = ledgerApi.onWalletProperties(state, Immutable.fromJS({
          probi: probi,
          balance: 25
        }))
        const expectedState = state
          .setIn(['ledger', 'info', 'probi'], probi)
          .setIn(['ledger', 'info', 'balance'], 25)
          .setIn(['ledger', 'info', 'userFunded'], 25)
          .setIn(['ledger', 'info', 'userHasFunded'], true)
          .setIn(['ledger', 'info', 'grants'], Immutable.List())
        assert.deepEqual(result.toJS(), expectedState.toJS())
      })

      it('amount is null', function () {
        const result = ledgerApi.onWalletProperties(state, Immutable.fromJS({
          rates: rates
        }))
        const expectedState = state
          .setIn(['ledger', 'info', 'rates'], Immutable.fromJS(rates))
          .setIn(['ledger', 'info', 'currentRate'], rate)
        assert.deepEqual(result.toJS(), expectedState.toJS())
      })

      it('small probi', function () {
        const result = ledgerApi.onWalletProperties(state, Immutable.fromJS({
          probi: probi,
          balance: 25,
          rates: rates
        }))
        const expectedState = state
          .setIn(['ledger', 'info', 'rates'], Immutable.fromJS(rates))
          .setIn(['ledger', 'info', 'currentRate'], rate)
          .setIn(['ledger', 'info', 'converted'], 3.5836474125)
          .setIn(['ledger', 'info', 'balance'], 25)
          .setIn(['ledger', 'info', 'userFunded'], 25)
          .setIn(['ledger', 'info', 'probi'], probi)
          .setIn(['ledger', 'info', 'userHasFunded'], true)
          .setIn(['ledger', 'info', 'grants'], Immutable.List())
        assert.deepEqual(result.toJS(), expectedState.toJS())
      })

      it('big probi', function () {
        const bigProbi = 7.309622404968674704085e+21
        const result = ledgerApi.onWalletProperties(state, Immutable.fromJS({
          probi: bigProbi,
          balance: '7309.6224',
          rates: rates
        }))
        const expectedState = state
          .setIn(['ledger', 'info', 'rates'], Immutable.fromJS(rates))
          .setIn(['ledger', 'info', 'currentRate'], rate)
          .setIn(['ledger', 'info', 'converted'], 1047.8043767167208)
          .setIn(['ledger', 'info', 'balance'], 7309.6224)
          .setIn(['ledger', 'info', 'userFunded'], 7309.622404968675)
          .setIn(['ledger', 'info', 'probi'], bigProbi)
          .setIn(['ledger', 'info', 'userHasFunded'], true)
          .setIn(['ledger', 'info', 'grants'], Immutable.List())
        assert.deepEqual(result.toJS(), expectedState.toJS())
      })
    })

    describe('unconfirmed amount', function () {
      it('null case', function () {
        const result = ledgerApi.onWalletProperties(state, Immutable.Map())
        assert.deepEqual(result.toJS(), state.toJS())
      })

      it('amount is not a number', function () {
        const result = ledgerApi.onWalletProperties(state, Immutable.fromJS({
          unconfirmed: '.'
        }))
        assert.deepEqual(result.toJS(), state.toJS())
      })

      it('amount is ok', function () {
        const result = ledgerApi.onWalletProperties(state, Immutable.fromJS({
          unconfirmed: 50
        }))
        const expectedState = state
          .setIn(['ledger', 'info', 'unconfirmed'], 50)
        assert.deepEqual(result.toJS(), expectedState.toJS())
      })
    })

    describe('monthly amount list', function () {
      const oldState = state

      const body = Immutable.fromJS({
        parameters: {
          adFree: {
            choices: {
              BAT: [
                5,
                15,
                20
              ]
            }
          }
        }
      })

      before(function () {
        state = state
          .deleteIn(['ledger', 'info', 'monthlyAmounts'])
      })

      after(function () {
        state = oldState
      })

      it('null case', function () {
        const result = ledgerApi.onWalletProperties(state, Immutable.Map())
        assert.deepEqual(result.toJS(), oldState.toJS())
      })

      it('list is string', function () {
        const result = ledgerApi.onWalletProperties(state, Immutable.fromJS({
          parameters: {
            adFree: {
              choices: {
                BAT: 'rewrwer'
              }
            }
          }
        }))
        assert.deepEqual(result.toJS(), oldState.toJS())
      })

      it('user has monthly amount that is not on the list', function () {
        const result = ledgerApi.onWalletProperties(state, body)

        const expectedState = oldState
          .setIn(['ledger', 'info', 'monthlyAmounts'], Immutable.List([5.0, 10.0, 15.0, 20.0]))

        assert.deepEqual(result.toJS(), expectedState.toJS())
      })

      it('list is normal', function () {
        contributionAmount = 5

        const expectedState = oldState
        .setIn(['ledger', 'info', 'monthlyAmounts'], Immutable.List([5.0, 15.0, 20.0]))

        const result = ledgerApi.onWalletProperties(state, body)
        assert.deepEqual(result.toJS(), expectedState.toJS())

        contributionAmount = 10
      })
    })

    describe('grants', function () {
      const probi = 25000000000000000000

      it('probi is missing', function () {
        const expectedState = state
          .setIn(['ledger', 'info', 'balance'], 25)
          .setIn(['ledger', 'info', 'userHasFunded'], true)
        const result = ledgerApi.onWalletProperties(state, Immutable.fromJS({
          balance: 25
        }))
        assert.deepEqual(result.toJS(), expectedState.toJS())
      })

      it('is missing', function () {
        const expectedState = state
          .setIn(['ledger', 'info', 'balance'], 25)
          .setIn(['ledger', 'info', 'userHasFunded'], true)
          .setIn(['ledger', 'info', 'probi'], probi)
          .setIn(['ledger', 'info', 'userFunded'], 25)
          .setIn(['ledger', 'info', 'grants'], Immutable.List())
        const result = ledgerApi.onWalletProperties(state, Immutable.fromJS({
          probi,
          balance: 25
        }))
        assert.deepEqual(result.toJS(), expectedState.toJS())
      })

      it('grant is saved', function () {
        const expectedState = state
          .setIn(['ledger', 'info', 'balance'], 25)
          .setIn(['ledger', 'info', 'userHasFunded'], true)
          .setIn(['ledger', 'info', 'probi'], probi)
          .setIn(['ledger', 'info', 'userFunded'], 15)
          .setIn(['ledger', 'info', 'grants'], Immutable.fromJS([{
            expirationDate: 2130600234,
            amount: 10
          }]))
        const result = ledgerApi.onWalletProperties(state, Immutable.fromJS({
          probi,
          balance: 25,
          grants: [{
            altcurrency: 'BAT',
            expiryTime: 2130600234,
            probi: 10000000000000000000
          }]
        }))
        assert.deepEqual(result.toJS(), expectedState.toJS())
      })

      it('grant is reset when claimed', function () {
        const newState = state
          .setIn(['ledger', 'info', 'balance'], 25)
          .setIn(['ledger', 'info', 'userHasFunded'], true)
          .setIn(['ledger', 'info', 'probi'], probi)
          .setIn(['ledger', 'info', 'userFunded'], 15)
          .setIn(['ledger', 'info', 'grants'], Immutable.fromJS([{
            expirationDate: 2130600234,
            amount: 10
          }]))

        const result = ledgerApi.onWalletProperties(newState, Immutable.fromJS({
          probi,
          balance: 25,
          grants: []
        }))
        const expectedState = state
          .setIn(['ledger', 'info', 'balance'], 25)
          .setIn(['ledger', 'info', 'userHasFunded'], true)
          .setIn(['ledger', 'info', 'probi'], probi)
          .setIn(['ledger', 'info', 'userFunded'], 25)
          .setIn(['ledger', 'info', 'grants'], Immutable.List())
        assert.deepEqual(result.toJS(), expectedState.toJS())
      })
    })
  })

  describe('setPaymentInfo', function () {
    const amount = 15
    let onBraveryPropertiesSpy
    let setBraveryPropertiesSpy
    let setBraveryPropertiesCallbackSpy

    before(function () {
      ledgerApi.setClient(ledgerClientObject)
      onBraveryPropertiesSpy = sinon.spy(appActions, 'onBraveryProperties')
      setBraveryPropertiesSpy = sinon.spy(ledgerClientObject, 'setBraveryProperties')
      setBraveryPropertiesCallbackSpy = sinon.spy(ledgerApi, 'setBraveryPropertiesCallback')
    })

    after(function () {
      onBraveryPropertiesSpy.restore()
      setBraveryPropertiesSpy.restore()
      setBraveryPropertiesCallbackSpy.restore()
    })

    afterEach(function () {
      onBraveryPropertiesSpy.reset()
      setBraveryPropertiesSpy.reset()
      setBraveryPropertiesCallbackSpy.reset()
    })

    it('extends bravery', function () {
      ledgerApi.setPaymentInfo(amount)
      const passedBravery = setBraveryPropertiesSpy.getCall(0).args[0]
      assert.equal(amount, passedBravery.fee.amount)
    })

    it('calls setBraveryPropertiesCallback', function () {
      ledgerApi.setPaymentInfo(amount)
      assert(setBraveryPropertiesCallbackSpy.calledOnce)
    })

    it('it calls appActions.onBraveryProperties', function () {
      ledgerApi.setPaymentInfo(amount)
      assert(onBraveryPropertiesSpy.calledOnce)
    })
  })

  describe('claimPromotion', function () {
    const state = defaultAppState
      .setIn(['ledger', 'promotion', 'promotionId'], '1')

    before(function () {
      ledgerApi.setClient(ledgerClientObject)
      ledgersetPromotionSpy.reset()
    })

    afterEach(function () {
      ledgersetPromotionSpy.reset()
    })

    it('null case', function () {
      ledgerApi.claimPromotion(defaultAppState)
      assert(ledgersetPromotionSpy.notCalled)
    })

    it('empty client', function () {
      const oldClient = ledgerApi.getClient()
      ledgerApi.setClient(undefined)
      ledgerApi.claimPromotion(state)
      assert(ledgersetPromotionSpy.notCalled)
      ledgerApi.setClient(oldClient)
    })

    it('execute', function () {
      ledgerApi.claimPromotion(state)
      assert(ledgersetPromotionSpy.withArgs('1', {x: undefined, y: undefined}, sinon.match.any).calledOnce)
    })

    it('execute with coordinates', function () {
      ledgerApi.claimPromotion(state, 5, 6)
      assert(ledgersetPromotionSpy.withArgs('1', {x: 5, y: 6}, sinon.match.any).calledOnce)
    })
  })

  describe('getPromotion', function () {
    before(function () {
      ledgergetPromotionSpy.reset()
      ledgerClient.reset()
    })

    afterEach(function () {
      ledgergetPromotionSpy.reset()
      ledgerClient.reset()
    })

    it('promotions are disabled', function () {
      paymentsAllowPromotions = false
      ledgerApi.getPromotion(defaultAppState)
      assert(ledgerClient.notCalled)
      assert(ledgergetPromotionSpy.notCalled)
      paymentsAllowPromotions = true
    })

    it('empty client', function () {
      const oldClient = ledgerApi.getClient()
      ledgerApi.setClient(undefined)
      ledgerApi.getPromotion(defaultAppState)
      assert(ledgergetPromotionSpy.calledOnce)
      assert(ledgerClient.calledOnce)
      ledgerApi.setClient(oldClient)
    })

    it('empty client with existing wallet', function () {
      const state = defaultAppState.setIn(['ledger', 'info', 'paymentId'], 'a-1-a')
      const oldClient = ledgerApi.getClient()
      ledgerApi.setClient(undefined)
      ledgerApi.getPromotion(state)
      assert(ledgergetPromotionSpy.withArgs(sinon.match.any, 'a-1-a', sinon.match.any).calledOnce)
      assert(ledgerClient.calledOnce)
      ledgerApi.setClient(oldClient)
    })

    it('existing client', function () {
      ledgerApi.getPromotion(defaultAppState)
      assert(ledgerClient.notCalled)
      assert(ledgergetPromotionSpy.calledOnce)
    })
  })

  describe('onPromotionResponse', function () {
    let removeNotificationSpy, fakeClock, getBalanceSpy

    before(function () {
      removeNotificationSpy = sinon.spy(ledgerNotificationsApi, 'removePromotionNotification')
      ledgerSetTimeUntilReconcile.reset()
      getBalanceSpy = sinon.spy(ledgerApi, 'getBalance')
      fakeClock = sinon.useFakeTimers()
    })

    afterEach(function () {
      ledgerSetTimeUntilReconcile.reset()
    })

    after(function () {
      removeNotificationSpy.restore()
      getBalanceSpy.restore()
      fakeClock.restore()
    })

    it('execute', function () {
      fakeClock.tick(6000)
      const result = ledgerApi.onPromotionResponse(defaultAppState)
      const expectedSate = defaultAppState
        .setIn(['ledger', 'promotion', 'claimedTimestamp'], 6000)
      assert(removeNotificationSpy.calledOnce)
      assert(getBalanceSpy.calledOnce)
      assert.deepEqual(result.toJS(), expectedSate.toJS())
    })

    it('set minReconcile timestamp if higher then current reconcileStamp', function () {
      const state = defaultAppState
        .setIn(['ledger', 'promotion', 'minimumReconcileTimestamp'], 10000)
        .setIn(['ledger', 'info', 'reconcileStamp'], 100)
      ledgerApi.onPromotionResponse(state)
      assert(ledgerSetTimeUntilReconcile.calledOnce)
    })

    it('do not set minReconcile timestamp if lower then current reconcileStamp', function () {
      const state = defaultAppState
        .setIn(['ledger', 'promotion', 'minimumReconcileTimestamp'], 10000)
        .setIn(['ledger', 'info', 'reconcileStamp'], 10001)
      ledgerApi.onPromotionResponse(state)
      assert(ledgerSetTimeUntilReconcile.notCalled)
    })

    describe('status', function () {
      let getCaptchaSpy

      before(function () {
        getCaptchaSpy = sinon.spy(ledgerApi, 'getCaptcha')
      })

      afterEach(function () {
        getCaptchaSpy.reset()
      })

      after(function () {
        getCaptchaSpy.restore()
      })

      it('promotion expired', function () {
        const result = ledgerApi.onPromotionResponse(defaultAppState, Immutable.fromJS({
          statusCode: 422
        }))
        const expectedSate = defaultAppState
          .setIn(['ledger', 'promotion', 'promotionStatus'], promotionStatuses.PROMO_EXPIRED)
        assert.deepEqual(result.toJS(), expectedSate.toJS())
        assert(getCaptchaSpy.notCalled)
      })

      it('captcha error', function () {
        const result = ledgerApi.onPromotionResponse(defaultAppState, Immutable.fromJS({
          statusCode: 403
        }))
        const expectedSate = defaultAppState
          .setIn(['ledger', 'promotion', 'promotionStatus'], promotionStatuses.CAPTCHA_ERROR)
        assert.deepEqual(result.toJS(), expectedSate.toJS())
        assert(getCaptchaSpy.calledOnce)
      })

      it('general error', function () {
        const result = ledgerApi.onPromotionResponse(defaultAppState, Immutable.fromJS({
          statusCode: 500
        }))
        const expectedSate = defaultAppState
          .setIn(['ledger', 'promotion', 'promotionStatus'], promotionStatuses.GENERAL_ERROR)
        assert.deepEqual(result.toJS(), expectedSate.toJS())
        assert(getCaptchaSpy.notCalled)
      })

      it('block error', function () {
        const result = ledgerApi.onPromotionResponse(defaultAppState, Immutable.fromJS({
          statusCode: 429
        }))
        const expectedSate = defaultAppState
          .setIn(['ledger', 'promotion', 'promotionStatus'], promotionStatuses.CAPTCHA_BLOCK)
        assert.deepEqual(result.toJS(), expectedSate.toJS())
        assert(getCaptchaSpy.notCalled)
      })
    })
  })

  describe('onWalletRecovery', function () {
    let setRecoveryStatusSpy, getBalanceSpy, fakeClock

    const unit = Buffer.from([
      32,
      87,
      30,
      26,
      223,
      56,
      224,
      31,
      213,
      136,
      248,
      95,
      136,
      56,
      250,
      78,
      179,
      121,
      255,
      162,
      195,
      39,
      143,
      136,
      18,
      140,
      49,
      216,
      221,
      154,
      78,
      173
    ])
    const newSeed = new Uint8Array(Object.values(unit))
    const param = Immutable.fromJS({
      bootStamp: 1512939627058,
      properties: {
        wallet: {
          altcurrency: 'BAT',
          keyinfo: {
            seed: unit
          }
        }
      }
    })
    const stateWithAbout = defaultAppState
      .set('about', Immutable.fromJS({
        preferences: {}
      }))

    before(function () {
      setRecoveryStatusSpy = sinon.spy(aboutPreferencesState, 'setRecoveryStatus')
      getBalanceSpy = sinon.spy(ledgerApi, 'getBalance')
      onLedgerCallbackSpy.reset()
      fakeClock = sinon.useFakeTimers()
    })

    afterEach(function () {
      setRecoveryStatusSpy.reset()
      onLedgerCallbackSpy.reset()
      getBalanceSpy.reset()
    })

    after(function () {
      setRecoveryStatusSpy.restore()
      onLedgerCallbackSpy.restore()
      getBalanceSpy.restore()
      fakeClock.restore()
    })

    it('on error', function () {
      const result = ledgerApi.onWalletRecovery(stateWithAbout, 'Wrong key')
      const expectedSate = defaultAppState
        .set('about', Immutable.fromJS({
          preferences: {
            recoveryInProgress: false,
            recoverySucceeded: false,
            updatedStamp: 0
          }
        }))
        .setIn(['ledger', 'info', 'error'], Immutable.fromJS({
          caller: 'recoveryWallet',
          error: 'Wrong key'
        }))
      assert(setRecoveryStatusSpy.withArgs(sinon.match.any, false))
      assert.deepEqual(result.toJS(), expectedSate.toJS())
    })

    it('success', function () {
      const result = ledgerApi.onWalletRecovery(stateWithAbout, null, param)
      const expectedSate = defaultAppState
        .set('about', Immutable.fromJS({
          preferences: {
            recoveryInProgress: false,
            recoverySucceeded: true,
            updatedStamp: 0
          }
        }))
        .setIn(['ledger', 'info'], Immutable.fromJS({
          addresses: {},
          walletQR: {}
        }))
      assert(setRecoveryStatusSpy.withArgs(sinon.match.any, true))
      assert.deepEqual(result.toJS(), expectedSate.toJS())
      const callBack = onLedgerCallbackSpy.getCall(0).args[0]
      const unit = callBack.getIn(['properties', 'wallet', 'keyinfo', 'seed'])
      assert.deepStrictEqual(unit, newSeed)
    })
  })

  describe('getStateInfo', function () {
    let mergeInfoPropSpy, getWalletPassphraseSpy

    const unit = Buffer.from([
      32,
      87,
      30,
      26,
      223,
      56,
      224,
      31,
      213,
      136,
      248,
      95,
      136,
      56,
      250,
      78,
      179,
      121,
      255,
      162,
      195,
      39,
      143,
      136,
      18,
      140,
      49,
      216,
      221,
      154,
      78,
      173
    ])

    const seedData = {
      properties: {
        days: 30,
        wallet: {
          keyinfo: {
            seed: new Uint8Array(Object.values(unit))
          },
          paymentId: '21951877-5998-4acf-9302-4a7b101c9188',
          addresses: {
            BAT: 'BAT_addres',
            BTC: 'BTC_addres',
            CARD_ID: 'CARD_ID_addres',
            ETH: 'ETH_addres',
            LTC: 'LTC_addres'
          }
        }
      },
      reconcileStamp: 1
    }

    before(function () {
      mergeInfoPropSpy = sinon.spy(ledgerState, 'mergeInfoProp')
      getWalletPassphraseSpy = sinon.spy(window, 'getWalletPassphrase')
    })

    afterEach(function () {
      walletPassphraseReturn = null
      mergeInfoPropSpy.reset()
      getWalletPassphraseSpy.reset()
    })

    after(function () {
      mergeInfoPropSpy.restore()
      getWalletPassphraseSpy.restore()
    })

    it('null case', function () {
      const result = ledgerApi.getStateInfo(defaultAppState)
      assert.deepEqual(result.toJS(), defaultAppState.toJS())
      assert(mergeInfoPropSpy.notCalled)
      assert(getWalletPassphraseSpy.notCalled)
    })

    it('wallet is missing', function () {
      const data = {
        properties: {}
      }
      const result = ledgerApi.getStateInfo(defaultAppState, data)
      assert.deepEqual(result.toJS(), defaultAppState.toJS())
      assert(mergeInfoPropSpy.notCalled)
      assert(getWalletPassphraseSpy.notCalled)
    })

    describe('seed info', function () {
      it('seed is in wrong format', function () {
        const wrongSeed = Immutable
          .fromJS(seedData)
          .setIn(['properties', 'wallet', 'keyinfo', 'seed'], unit)
          .toJS()

        const result = ledgerApi.getStateInfo(defaultAppState, wrongSeed)
        const expectedState = defaultAppState
          .setIn(['ledger', 'info'], Immutable.fromJS({
            'created': true,
            'creating': false,
            'paymentId': '21951877-5998-4acf-9302-4a7b101c9188',
            'reconcileFrequency': 30,
            'reconcileStamp': 1
          }))
        assert.deepEqual(result.toJS(), expectedState.toJS())
        assert(getWalletPassphraseSpy.withArgs(seedData).calledOnce)
      })

      it('seed is missing', function () {
        const missingSeed = Immutable
          .fromJS(seedData)
          .deleteIn(['properties', 'wallet', 'keyinfo'])
          .toJS()

        const result = ledgerApi.getStateInfo(defaultAppState, missingSeed)
        const expectedState = defaultAppState
          .setIn(['ledger', 'info'], Immutable.fromJS({
            'created': true,
            'creating': false,
            'paymentId': '21951877-5998-4acf-9302-4a7b101c9188',
            'reconcileFrequency': 30,
            'reconcileStamp': 1
          }))
        assert.deepEqual(result.toJS(), expectedState.toJS())
        assert(mergeInfoPropSpy.withArgs(sinon.match.any, expectedState.getIn(['ledger', 'info']).toJS()).calledOnce)
      })

      it('passphrase is added to new info', function () {
        walletPassphraseReturn = [
          'test',
          'lol',
          'ok'
        ]

        const result = ledgerApi.getStateInfo(defaultAppState, seedData)
        const expectedState = defaultAppState
          .setIn(['ledger', 'info'], Immutable.fromJS({
            'created': true,
            'creating': false,
            'passphrase': 'test lol ok',
            'paymentId': '21951877-5998-4acf-9302-4a7b101c9188',
            'reconcileFrequency': 30,
            'reconcileStamp': 1
          }))
        assert.deepEqual(result.toJS(), expectedState.toJS())
      })

      it('seed is broken', function () {
        const wrongSeed = Immutable
          .fromJS(seedData)
          .setIn(['properties', 'wallet', 'keyinfo', 'seed'], Buffer.from([0, 0]))
          .toJS()

        walletPassphraseReturn = 'error'

        const result = ledgerApi.getStateInfo(defaultAppState, wrongSeed)
        const expectedState = defaultAppState
          .setIn(['ledger', 'info'], Immutable.fromJS({
            'created': true,
            'creating': false,
            'paymentId': '21951877-5998-4acf-9302-4a7b101c9188',
            'reconcileFrequency': 30,
            'reconcileStamp': 1
          }))
          .setIn(['ledger', 'about', 'status'], ledgerStatuses.CORRUPTED_SEED)

        assert.deepEqual(result.toJS(), expectedState.toJS())
        assert(getWalletPassphraseSpy.withArgs(wrongSeed).calledOnce)
      })
    })

    describe('transactions', function () {
      let setInfoPropSpy, getInfoPropSpy

      before(function () {
        setInfoPropSpy = sinon.spy(ledgerState, 'setInfoProp')
        getInfoPropSpy = sinon.spy(ledgerState, 'getInfoProp')
      })

      afterEach(function () {
        setInfoPropSpy.reset()
        getInfoPropSpy.reset()
      })

      after(function () {
        setInfoPropSpy.restore()
        getInfoPropSpy.restore()
      })

      it('transactions are missing', function () {
        ledgerApi.getStateInfo(defaultAppState, Immutable.Map())
        assert(getInfoPropSpy.notCalled)
        assert(setInfoPropSpy.notCalled)
      })

      it('no new transactions', function () {
        const transactions = [{
          viewingId: 1,
          votes: 44,
          ballots: {
            'site1.com': 10,
            'site2.com': 18,
            'site3.com': 9,
            'site4.com': 7
          }
        }]
        const param = {
          properties: {
            wallet: {
              paymentId: '1'
            }
          },
          transactions
        }
        const state = defaultAppState
          .setIn(['ledger', 'info', 'transactions'], Immutable.fromJS(transactions))

        ledgerApi.getStateInfo(state, param)
        assert(getInfoPropSpy.calledOnce)
        assert(setInfoPropSpy.notCalled)
      })

      it('transaction is still in progress', function () {
        const param = {
          properties: {
            wallet: {
              paymentId: '1'
            }
          },
          transactions: [{
            viewingId: 1,
            votes: 44,
            ballots: {
              'site1.com': 10,
              'site2.com': 18
            }
          }]
        }
        const state = defaultAppState
          .setIn(['ledger', 'info', 'transactions'], Immutable.List())

        ledgerApi.getStateInfo(state, param)
        assert(getInfoPropSpy.calledOnce)
        assert(setInfoPropSpy.notCalled)
      })

      it('new transaction is completed', function () {
        const param = {
          properties: {
            wallet: {
              paymentId: '1'
            }
          },
          transactions: [{
            viewingId: 1,
            votes: 44,
            ballots: {
              'site1.com': 10,
              'site2.com': 18,
              'site3.com': 9,
              'site4.com': 7
            }
          }]
        }
        const state = defaultAppState
          .setIn(['ledger', 'info', 'transactions'], Immutable.List())

        ledgerApi.getStateInfo(state, param)
        assert(getInfoPropSpy.called)
        assert(setInfoPropSpy.calledOnce)
      })

      it('old transaction is merged with the new one', function () {
        const param = {
          properties: {
            wallet: {
              paymentId: '1'
            }
          },
          transactions: [
            {
              viewingId: 1,
              votes: 44,
              ballots: {
                'site1.com': 10,
                'site2.com': 18,
                'site3.com': 9,
                'site4.com': 7
              }
            },
            {
              viewingId: 2,
              votes: 28,
              ballots: {
                'site1.com': 10,
                'site2.com': 18
              }
            },
            {
              viewingId: 3,
              votes: 35,
              ballots: {
                'site1.com': 10,
                'site2.com': 18,
                'site4.com': 7
              }
            }
          ]
        }
        const state = defaultAppState
          .setIn(['ledger', 'synopsis', 'publishers'], Immutable.fromJS({
            'site1.com': {
              faviconName: 'site1',
              providerName: 'YouTube'
            },
            'site2.com': {
              faviconName: 'site2',
              providerName: 'YouTube'
            },
            'site3.com': {
              faviconName: 'site3',
              providerName: 'Twitch'
            },
            'site4.com': {}
          }))
          .setIn(['ledger', 'info', 'transactions'], Immutable.fromJS([
            {
              viewingId: 2,
              votes: 28,
              ballots: {
                'site1.com': 10,
                'site2.com': 18
              },
              names: {
                'site1.com': 'PUBLISHERMEDIANAME, publisherName/site1, provider/YouTube',
                'site2.com': 'PUBLISHERMEDIANAME, publisherName/site2, provider/YouTube'
              }
            },
            {
              viewingId: 1,
              votes: 44,
              ballots: {
                'site1.com': 10,
                'site2.com': 18,
                'site3.com': 9,
                'site4.com': 7
              }
            }
          ]))

        const expectedState = defaultAppState
          .setIn(['ledger', 'synopsis', 'publishers'], Immutable.fromJS({
            'site1.com': {
              faviconName: 'site1',
              providerName: 'YouTube'
            },
            'site2.com': {
              faviconName: 'site2',
              providerName: 'YouTube'
            },
            'site3.com': {
              faviconName: 'site3',
              providerName: 'Twitch'
            },
            'site4.com': {}
          }))
          .setIn(['ledger', 'info'], Immutable.fromJS({
            created: true,
            creating: false,
            paymentId: '1',
            reconcileFrequency: undefined,
            reconcileStamp: undefined
          }))
          .setIn(['ledger', 'info', 'transactions'], Immutable.fromJS([
            {
              viewingId: 3,
              votes: 35,
              ballots: {
                'site1.com': 10,
                'site2.com': 18,
                'site4.com': 7
              },
              names: {
                'site1.com': 'PUBLISHERMEDIANAME, publisherName/site1, provider/YouTube',
                'site2.com': 'PUBLISHERMEDIANAME, publisherName/site2, provider/YouTube'
              }
            },
            {
              viewingId: 2,
              votes: 28,
              ballots: {
                'site1.com': 10,
                'site2.com': 18
              },
              names: {
                'site1.com': 'PUBLISHERMEDIANAME, publisherName/site1, provider/YouTube',
                'site2.com': 'PUBLISHERMEDIANAME, publisherName/site2, provider/YouTube'
              }
            },
            {
              viewingId: 1,
              votes: 44,
              ballots: {
                'site1.com': 10,
                'site2.com': 18,
                'site3.com': 9,
                'site4.com': 7
              },
              names: {
                'site1.com': 'PUBLISHERMEDIANAME, publisherName/site1, provider/YouTube',
                'site2.com': 'PUBLISHERMEDIANAME, publisherName/site2, provider/YouTube',
                'site3.com': 'PUBLISHERMEDIANAME, publisherName/site3, provider/Twitch'
              }
            }
          ]))

        const result = ledgerApi.getStateInfo(state, param)
        assert(getInfoPropSpy.called)
        assert(setInfoPropSpy.calledOnce)
        assert.deepEqual(result.toJS(), expectedState.toJS())
      })
    })
  })

  describe('onPublisherTimestamp', function () {
    let checkVerifiedStatusSpy

    const stateWithData = defaultAppState
      .setIn(['ledger', 'synopsis', 'publishers', 'clifton.io'], Immutable.fromJS({
        visits: 1
      }))

    before(function () {
      checkVerifiedStatusSpy = sinon.spy(ledgerApi, 'checkVerifiedStatus')
      ledgerApi.setClient({
        publisherInfo: function () {
          return false
        },
        publishersInfo: function () {
          return false
        }
      })
    })

    afterEach(function () {
      checkVerifiedStatusSpy.reset()
    })

    after(function () {
      checkVerifiedStatusSpy.restore()
      ledgerApi.setClient(undefined)
    })

    it('publisher timestamp is the same', function () {
      ledgerApi.onPublisherTimestamp(defaultAppState, 10, 10)
      assert(checkVerifiedStatusSpy.notCalled)
    })

    it('publisher list is empty', function () {
      ledgerApi.onPublisherTimestamp(defaultAppState, 10, 20)
      assert(checkVerifiedStatusSpy.notCalled)
    })

    it('check publishers', function () {
      ledgerApi.onPublisherTimestamp(stateWithData, 10, 20)
      assert(checkVerifiedStatusSpy.withArgs(sinon.match.any, ['clifton.io'], 20).calledOnce)
    })

    it('check multiple publishers', function () {
      const multiple = stateWithData
        .setIn(['ledger', 'synopsis', 'publishers', 'brave.com'], Immutable.fromJS({
          visits: 1
        }))
      ledgerApi.onPublisherTimestamp(multiple, 10, 20)

      assert(checkVerifiedStatusSpy.withArgs(sinon.match.any, ['clifton.io', 'brave.com'], 20).calledOnce)
    })
  })

  describe('lockInContributionAmount', function () {
    const state = defaultAppState
      .setIn(['ledger', 'info', 'contributionAmount'], 10)
    beforeEach(function () {
      onChangeSettingSpy.reset()
      contributionAmountSet = true
    })

    describe('when balance is greater than 0', function () {
      describe('when setting already has a value', function () {
        it('does not call appActions.changeSetting', function () {
          ledgerApi.lockInContributionAmount(state, 5)
          assert(onChangeSettingSpy.notCalled)
        })
      })
      describe('when setting does not have a value', function () {
        it('calls appActions.changeSetting', function () {
          contributionAmountSet = false
          ledgerApi.lockInContributionAmount(state, 5)
          assert(onChangeSettingSpy.withArgs(settings.PAYMENTS_CONTRIBUTION_AMOUNT, contributionAmount).calledOnce)
        })
      })
    })

    describe('when balance is not greater than 0', function () {
      it('does not call appActions.changeSetting', function () {
        ledgerApi.lockInContributionAmount(state, 0)
        assert(onChangeSettingSpy.notCalled)
      })
    })
  })

  describe('onCallback', function () {
    describe('wallet QR', function () {
      const resultParam = Immutable.fromJS({
        properties: {
          wallet: {
            addresses: {
              BAT: 'address'
            }
          }
        }
      })

      it('do not clear QR codes when address is the same', function () {
        const stateWithData = defaultAppState
          .setIn(['ledger', 'info', 'addresses', 'BAT'], 'address')
          .setIn(['ledger', 'info', 'walletQR', 'BAT', 'qr'])

        const result = ledgerApi.onCallback(stateWithData, resultParam)
        assert.deepEqual(result.toJS(), stateWithData.toJS())
      })

      it('clear QR code when we get new addresses', function () {
        const stateWithData = defaultAppState
          .setIn(['ledger', 'info', 'addresses', 'BAT'], 'old address')
          .setIn(['ledger', 'info', 'walletQR', 'BAT'], 'qr')

        // address is not different because we get it from the client in another call
        const expectedState = defaultAppState
          .setIn(['ledger', 'info', 'addresses', 'BAT'], 'old address')
          .setIn(['ledger', 'info', 'walletQR'], Immutable.Map())

        const result = ledgerApi.onCallback(stateWithData, resultParam)
        assert.deepEqual(result.toJS(), expectedState.toJS())
      })
    })

    describe('status', function () {
      it('null case', function () {
        const result = ledgerApi.onCallback(defaultAppState, null)
        assert.deepEqual(result.toJS(), defaultAppState.toJS())
      })

      it('reconcile is not in progress', function () {
        const result = ledgerApi.onCallback(defaultAppState, Immutable.fromJS({
          properties: {}
        }))
        assert.deepEqual(result.toJS(), defaultAppState.toJS())
      })

      it('reconcile is in progress (first time)', function () {
        const result = ledgerApi.onCallback(defaultAppState, Immutable.fromJS({
          currentReconcile: {
            timestamp: 0
          }
        }))
        const expectedState = defaultAppState
          .setIn(['ledger', 'about', 'status'], ledgerStatuses.IN_PROGRESS)
        assert.deepEqual(result.toJS(), expectedState.toJS())
      })

      it('reconcile is in progress (second time)', function () {
        const result = ledgerApi.onCallback(defaultAppState, Immutable.fromJS({
          currentReconcile: {
            timestamp: 1
          }
        }))
        assert.deepEqual(result.toJS(), defaultAppState.toJS())
      })
    })

    describe('contribution', function () {
      let getPaymentInfoSpy, cacheRuleSetSpy

      before(function () {
        getPaymentInfoSpy = sinon.spy(ledgerApi, 'getPaymentInfo')
        cacheRuleSetSpy = sinon.spy(ledgerApi, 'cacheRuleSet')
      })

      afterEach(function () {
        getPaymentInfoSpy.reset()
        cacheRuleSetSpy.reset()
      })

      after(function () {
        getPaymentInfoSpy.restore()
        cacheRuleSetSpy.restore()
      })

      it('do not call if in progress', function () {
        const state = defaultAppState
          .setIn(['ledger', 'about', 'status'], ledgerStatuses.IN_PROGRESS)

        ledgerApi.onCallback(state, Immutable.fromJS({
          properties: {
            wallet: {
              paymentId: '1'
            }
          }
        }))

        assert(getPaymentInfoSpy.notCalled)
        assert(cacheRuleSetSpy.notCalled)
      })

      it('execute', function () {
        ledgerApi.setClient(ledgerClientObject)
        ledgerApi.onCallback(defaultAppState, Immutable.fromJS({
          properties: {
            wallet: {
              paymentId: '1'
            }
          }
        }))
        ledgerApi.setClient(undefined)

        assert(getPaymentInfoSpy.calledOnce)
        assert(cacheRuleSetSpy.calledOnce)
      })
    })
  })

  describe('uintKeySeed', function () {
    const buff = Buffer.from([
      32,
      87,
      30,
      26,
      223,
      56,
      224,
      31,
      213,
      136,
      248,
      95,
      136,
      56,
      250,
      78,
      179,
      121,
      255,
      162,
      195,
      39,
      143,
      136,
      18,
      140,
      49,
      216,
      221,
      154,
      78,
      173
    ])

    const object = {
      0: 32,
      1: 87,
      2: 30,
      3: 26,
      4: 223,
      5: 56,
      6: 224,
      7: 31,
      8: 213,
      9: 136,
      10: 248,
      11: 95,
      12: 136,
      13: 56,
      14: 250,
      15: 78,
      16: 179,
      17: 121,
      18: 255,
      19: 162,
      20: 195,
      21: 39,
      22: 143,
      23: 136,
      24: 18,
      25: 140,
      26: 49,
      27: 216,
      28: 221,
      29: 154,
      30: 78,
      31: 173
    }

    const uint = new Uint8Array(Object.values(buff))

    it('null case', function () {
      const result = ledgerApi.uintKeySeed()
      assert.equal(result, undefined)
    })

    it('seed is in the correct format', function () {
      const result = ledgerApi.uintKeySeed(uint)
      assert.deepStrictEqual(result, uint)
    })

    it('seed needs to be converted (buffer)', function () {
      const result = ledgerApi.uintKeySeed(buff)
      assert.deepStrictEqual(result, uint)
    })

    it('seed needs to be converted (object)', function () {
      const result = ledgerApi.uintKeySeed(object)
      assert.deepStrictEqual(result, uint)
    })
  })

  describe('loadKeysFromBackupFile', function () {
    describe('when parsing the recovery key', function () {
      let stub

      afterEach(function () {
        stub.restore()
      })

      it('works with \\n (Linux)', function () {
        stub = sinon.stub(fs, 'readFileSync', (path, options) => {
          return 'Brave Wallet Recovery Key\nDate created: 01/18/2018\n\nLEDGERBACKUPTEXT4 a b d e f g h i j k l m n o p q\n\nNote: This key is not stored on Brave servers. This key is your only method of recovering your Brave wallet. Save this key in a safe place, separate from your Brave browser. Make sure you keep this key private, or else your wallet will be compromised.'
        })
        const result = ledgerApi.loadKeysFromBackupFile(undefined, 'file.txt')
        assert.equal(result.recoveryKey, 'a b d e f g h i j k l m n o p q')
      })

      it('works with \\r (Classic Mac OS)', function () {
        stub = sinon.stub(fs, 'readFileSync', (path, options) => {
          return 'Brave Wallet Recovery Key\rDate created: 01/18/2018\r\rLEDGERBACKUPTEXT4 a b d e f g h i j k l m n o p q\r\rNote: This key is not stored on Brave servers. This key is your only method of recovering your Brave wallet. Save this key in a safe place, separate from your Brave browser. Make sure you keep this key private, or else your wallet will be compromised.'
        })
        const result = ledgerApi.loadKeysFromBackupFile(undefined, 'file.txt')
        assert.equal(result.recoveryKey, 'a b d e f g h i j k l m n o p q')
      })

      it('works with \\r\\n (Windows)', function () {
        stub = sinon.stub(fs, 'readFileSync', (path, options) => {
          return 'Brave Wallet Recovery Key\r\nDate created: 01/18/2018\r\n\r\nLEDGERBACKUPTEXT4 a b d e f g h i j k l m n o p q\r\nNote: This key is not stored on Brave servers. This key is your only method of recovering your Brave wallet. Save this key in a safe place, separate from your Brave browser. Make sure you keep this key private, or else your wallet will be compromised.'
        })
        const result = ledgerApi.loadKeysFromBackupFile(undefined, 'file.txt')
        assert.equal(result.recoveryKey, 'a b d e f g h i j k l m n o p q')
      })
    })
  })

  describe('fileRecoveryKeys', function () {
    let stub
    let setRecoveryInProgressSpy
    let recoverWalletSpy

    before(function () {
      setRecoveryInProgressSpy = sinon.spy(aboutPreferencesState, 'setRecoveryInProgress')
      recoverWalletSpy = sinon.spy(ledgerClientObject, 'recoverWallet')
    })

    after(function () {
      stub.restore()
      setRecoveryInProgressSpy.restore()
      recoverWalletSpy.restore()
    })

    it('does not modify state if there is no recovery key file', function () {
      const result = ledgerApi.fileRecoveryKeys(defaultAppState, false)
      assert.deepEqual(result, defaultAppState)
    })

    it('sets recovery in progress when a recovery key file is received', function () {
      ledgerApi.setClient(ledgerClientObject)
      stub = sinon.stub(fs, 'readFileSync', (path, options) => {
        return 'Fake file key...'
      })
      const stateWithPreferences = defaultAppState
        .setIn(['about'], Immutable.fromJS({
          preferences: {}
        }))
      ledgerApi.fileRecoveryKeys(stateWithPreferences, 'file.txt')
      assert.equal(stateWithPreferences, setRecoveryInProgressSpy.getCall(0).args[0])
      assert.equal(true, setRecoveryInProgressSpy.getCall(0).args[1])
    })

    it('client calls recoverWallet using the ledger api\'s callback', function () {
      ledgerApi.setClient(ledgerClientObject)
      ledgerApi.fileRecoveryKeys(defaultAppState, false, 'test key')
      assert.equal('recoverWalletCallback', recoverWalletSpy.getCall(0).args[2].name)
    })
<<<<<<< HEAD
  })

  describe('backupKeys', function () {
    let onPrintBackupKeysSpy

    before(function () {
      onPrintBackupKeysSpy = sinon.spy(ledgerApi, 'onPrintBackupKeys')
    })

    after(function () {
      onPrintBackupKeysSpy.restore()
    })

    afterEach(function () {
      onPrintBackupKeysSpy.reset()
    })

    it('calls onPrintBackupKeys when backupAction is set to print', function () {
      const stateWithPreferences = defaultAppState
        .setIn(['about'], Immutable.fromJS({
          preferences: {}
        }))
      ledgerApi.backupKeys(stateWithPreferences, 'print')
      assert(onPrintBackupKeysSpy.calledOnce)
    })

    it('sets backupSucceeded to true when backupAction is set to print', function () {
      const stateWithPreferences = defaultAppState
        .setIn(['about'], Immutable.fromJS({
          preferences: {}
        }))
      const result = ledgerApi.backupKeys(stateWithPreferences, 'print')
      assert(result.getIn(['about', 'preferences', 'backupSucceeded']))
    })
=======
>>>>>>> 8189bc2f
  })

  describe('recoverKeys', function () {
    it('sets recoveryBalanceRecalculated to false when a recovery is started', function () {
      ledgerApi.setClient(ledgerClientObject)
      const state = ledgerApi.recoverKeys(defaultAppState
        .setIn(['about'], Immutable.fromJS({
          preferences: {}
        })), false, 'fakeKey')
      assert.equal(aboutPreferencesState.getPreferencesProp(state, 'recoveryBalanceRecalculated'), false)
    })

    it('set recoveryBalanceRecalculated to true when balance has been retrieved', function () {
      const state = ledgerApi.onWalletProperties(defaultAppState
        .setIn(['about'], Immutable.fromJS({
          preferences: {
            recoveryBalanceRecalculated: true
          }
        })))
      assert.equal(aboutPreferencesState.getPreferencesProp(state, 'recoveryBalanceRecalculated'), true)
    })

    it('skips over setting recoveryBalanceRecalculated if it hasnt been set', function () {
      const state = ledgerApi.onWalletProperties(defaultAppState
        .setIn(['about'], Immutable.fromJS({
          preferences: {}
        })))
      assert.equal(aboutPreferencesState.getPreferencesProp(state, 'recoveryBalanceRecalculated'), null)
    })
  })

  describe('checkReferralActivity', function () {
    let checkForUpdateSpy, roundtripSpy, fakeClock

    before(function () {
      checkForUpdateSpy = sinon.stub(updater, 'checkForUpdate')
      roundtripSpy = sinon.stub(ledgerApi, 'roundtrip')
      fakeClock = sinon.useFakeTimers()
      fakeClock.tick(86402000)
    })

    afterEach(function () {
      checkForUpdateSpy.reset()
      roundtripSpy.reset()
    })

    after(function () {
      checkForUpdateSpy.restore()
      roundtripSpy.restore()
      fakeClock.restore()
    })

    it('null case', function () {
      const returnState = ledgerApi.checkReferralActivity(defaultAppState)
      assert(roundtripSpy.notCalled)
      assert(checkForUpdateSpy.withArgs(false, true).calledOnce)
      assert.deepEqual(returnState.toJS(), defaultAppState.toJS())
    })

    it('counter is greater then 30', function () {
      const state = defaultAppState
        .setIn(['updates', 'referralDownloadId'], 1234)
        .setIn(['updates', 'referralAttemptCount'], 30)
      const expectedState = defaultAppState
        .setIn(['updates'], Immutable.Map())
      const returnState = ledgerApi.checkReferralActivity(state)
      assert(checkForUpdateSpy.withArgs(false, true).calledOnce)
      assert(roundtripSpy.notCalled)
      assert.deepEqual(returnState.toJS(), expectedState.toJS())
    })

    it('makes call if this is the first attempt', function () {
      const state = defaultAppState
        .setIn(['updates', 'referralDownloadId'], 1234)
        .setIn(['updates', 'referralAttemptCount'], 1)
      const expectedState = state
        .setIn(['updates', 'referralAttemptCount'], 2)
        .setIn(['updates', 'referralAttemptTimestamp'], 86402000)
      const returnState = ledgerApi.checkReferralActivity(state)
      assert(roundtripSpy.calledOnce)
      assert.deepEqual(returnState.toJS(), expectedState.toJS())
    })

    it('does not make call if within 24 hours of an attempt', function () {
      const state = defaultAppState
        .setIn(['updates', 'referralDownloadId'], 1234)
        .setIn(['updates', 'referralAttemptCount'], 1)
        .setIn(['updates', 'referralAttemptTimestamp'], 87402000)
      const returnState = ledgerApi.checkReferralActivity(state)
      assert(checkForUpdateSpy.withArgs(false, true).calledOnce)
      assert(roundtripSpy.notCalled)
      assert.deepEqual(returnState.toJS(), state.toJS())
    })

    it('round trip is called', function () {
      fakeClock.tick(86402000)
      const state = defaultAppState
        .setIn(['updates', 'referralDownloadId'], 1234)
        .setIn(['updates', 'referralAttemptTimestamp'], 86400000)
      const expectedState = state
        .setIn(['updates', 'referralAttemptCount'], 1)
        .setIn(['updates', 'referralAttemptTimestamp'], 172804000)
      const returnState = ledgerApi.checkReferralActivity(state)
      assert(roundtripSpy.calledOnce)
      assert.deepEqual(returnState.toJS(), expectedState.toJS())
    })
  })

  describe('activityRoundTrip', function () {
    let checkForUpdateSpy, onReferralActivitySpy

    before(function () {
      checkForUpdateSpy = sinon.stub(updater, 'checkForUpdate')
      onReferralActivitySpy = sinon.spy(appActions, 'onReferralActivity')
    })

    afterEach(function () {
      checkForUpdateSpy.reset()
      onReferralActivitySpy.reset()
    })

    after(function () {
      checkForUpdateSpy.restore()
      onReferralActivitySpy.restore()
    })

    it('error', function () {
      ledgerApi.activityRoundTrip('error')
      assert(checkForUpdateSpy.withArgs(false, true).calledOnce)
    })

    it('referral activity is not finalized yet', function () {
      ledgerApi.activityRoundTrip(null, null, {finalized: false})
      assert(checkForUpdateSpy.withArgs(false, true).calledOnce)
    })

    it('referral activity is finalized', function () {
      ledgerApi.activityRoundTrip(null, null, {finalized: true})
      assert(checkForUpdateSpy.notCalled)
      assert(onReferralActivitySpy.calledOnce)
    })
  })

  describe('pathName', function () {
    it('null case', function () {
      const result = ledgerApi.pathName()
      assert.equal(result, null)
    })

    it('name is a file', function () {
      const result = ledgerApi.pathName('test')
      assert.equal(result, `${process.cwd()}/userData/test`)
    })

    it('name has folder path', function () {
      const result = ledgerApi.pathName('folder/test')
      assert.equal(result, `${process.cwd()}/userData/folder/test`)
    })
  })

  describe('onReferralInit', function () {
    let onReferralCodeReadSpy, fsUnlinkSpy

    before(function () {
      onReferralCodeReadSpy = sinon.spy(appActions, 'onReferralCodeRead')
      fsUnlinkSpy = sinon.spy(fs, 'unlink')
    })

    afterEach(function () {
      onReferralCodeReadSpy.reset()
      fsUnlinkSpy.reset()
    })

    after(function () {
      onReferralCodeReadSpy.restore()
      fsUnlinkSpy.restore()
    })

    it('null case', function () {
      ledgerApi.onReferralInit()
      assert(onReferralCodeReadSpy.notCalled)
      assert(fsUnlinkSpy.notCalled)
    })

    it('on error', function () {
      ledgerApi.onReferralInit('error')
      assert(onReferralCodeReadSpy.notCalled)
      assert(fsUnlinkSpy.notCalled)
    })

    it('download id is missing', function () {
      ledgerApi.onReferralInit(null, null, {})
      assert(onReferralCodeReadSpy.notCalled)
      assert(fsUnlinkSpy.notCalled)
    })

    it('download id is provided', function () {
      ledgerApi.onReferralInit(null, null, {download_id: 'rwerer'})
      assert(onReferralCodeReadSpy.calledOnce)
      assert(fsUnlinkSpy.calledOnce)
    })
  })

  describe('onReferralCodeRead', function () {
    let roundtripSpy

    before(function () {
      roundtripSpy = sinon.stub(ledgerApi, 'roundtrip')
    })

    afterEach(function () {
      roundtripSpy.reset()
    })

    after(function () {
      roundtripSpy.restore()
    })

    it('code is correct', function () {
      ledgerApi.onReferralCodeRead('aaa101')
      assert(roundtripSpy.calledOnce)
    })
  })

  describe('referralCheck', function () {
    let deleteUpdatePropSpy, fakeClock

    before(function () {
      deleteUpdatePropSpy = sinon.spy(updateState, 'deleteUpdateProp')
      fakeClock = sinon.useFakeTimers()
      fakeClock.tick(172800000)
    })

    afterEach(function () {
      deleteUpdatePropSpy.reset()
      fakeClock.reset()
    })

    after(function () {
      deleteUpdatePropSpy.restore()
      fakeClock.restore()
    })

    it('first run is only few days', function () {
      const state = defaultAppState
        .set('firstRunTimestamp', 1000)
        .setIn(['updates', 'referralPromoCode'], '1234')
      const returnedState = ledgerApi.referralCheck(state)
      assert.deepEqual(returnedState.toJS(), state.toJS())
      assert(deleteUpdatePropSpy.notCalled)
    })

    it('first run is over 90 days so we can delete promo code', function () {
      const state = defaultAppState
        .set('firstRunTimestamp', 1000)
        .setIn(['updates', 'referralPromoCode'], '1234')
      fakeClock.tick(7776000000) // 90 days
      const expectedState = state
        .deleteIn(['updates', 'referralPromoCode'])
      const returnedState = ledgerApi.referralCheck(state)
      assert.deepEqual(returnedState.toJS(), expectedState.toJS())
      assert(deleteUpdatePropSpy.calledOnce)
    })
  })

  describe('onVerifiedPStatus', function () {
    let onPublishersOptionUpdateSpy

    before(function () {
      onPublishersOptionUpdateSpy = sinon.spy(appActions, 'onPublishersOptionUpdate')
    })

    afterEach(function () {
      onPublishersOptionUpdateSpy.reset()
    })

    after(function () {
      onPublishersOptionUpdateSpy.restore()
    })

    it('null case', function () {
      ledgerApi.onVerifiedPStatus()
      assert(onPublishersOptionUpdateSpy.notCalled)
    })

    it('on error', function () {
      ledgerApi.onVerifiedPStatus('error')
      assert(onPublishersOptionUpdateSpy.notCalled)
    })

    it('convert regular object into array', function () {
      ledgerApi.onVerifiedPStatus(null, {
        SLD: 'clifton.io',
        RLD: '',
        QLD: '',
        publisher: 'clifton.io',
        properties: { timestamp: '6509162935841980427', verified: true }
      }, 100)
      assert(onPublishersOptionUpdateSpy.withArgs([
        {
          publisherKey: 'clifton.io',
          verified: true,
          verifiedTimestamp: 100
        }
      ]).calledOnce)
    })

    it('all publishers has errors', function () {
      ledgerApi.onVerifiedPStatus(null, [
        {
          publisher: 'https://clifton.io/',
          err: 'error'
        },
        {
          publisher: 'https://brianbondy.com/',
          err: 'error'
        }
      ], 100)
      assert(onPublishersOptionUpdateSpy.notCalled)
    })

    it('publishers are ok', function () {
      ledgerApi.onVerifiedPStatus(null, [
        {
          SLD: 'clifton.io',
          RLD: '',
          QLD: '',
          publisher: 'clifton.io',
          properties: { timestamp: '6509162935841980427', verified: true }
        },
        {
          publisher: 'https://test.com/',
          err: 'error'
        },
        {
          SLD: 'brianbondy.com',
          RLD: '',
          QLD: '',
          publisher: 'brianbondy.com',
          properties: { timestamp: '6509162935841940427', verified: false }
        }
      ], 100)
      assert(onPublishersOptionUpdateSpy.withArgs([
        {
          publisherKey: 'clifton.io',
          verified: true,
          verifiedTimestamp: 100
        },
        {
          publisherKey: 'brianbondy.com',
          verified: false,
          verifiedTimestamp: 100
        }
      ]).calledOnce)
    })
  })

  describe('setPublishersOptions', function () {
    let savePublisherOptionSpy

    before(function () {
      savePublisherOptionSpy = sinon.spy(ledgerApi, 'savePublisherOption')
    })

    afterEach(function () {
      savePublisherOptionSpy.reset()
    })

    after(function () {
      savePublisherOptionSpy.restore()
    })

    it('null case', function () {
      const result = ledgerApi.setPublishersOptions(defaultAppState)
      assert(savePublisherOptionSpy.notCalled)
      assert.deepEqual(result.toJS(), defaultAppState.toJS())
    })

    it('publisher list is empty', function () {
      const result = ledgerApi.setPublishersOptions(defaultAppState, Immutable.List())
      assert(savePublisherOptionSpy.notCalled)
      assert.deepEqual(result.toJS(), defaultAppState.toJS())
    })

    it('publisher is missing publisherKey', function () {
      const result = ledgerApi.setPublishersOptions(defaultAppState, Immutable.fromJS([
        {
          verified: true,
          verifiedTimestamp: 100
        }
      ]))
      assert(savePublisherOptionSpy.notCalled)
      assert.deepEqual(result.toJS(), defaultAppState.toJS())
    })

    it('publisher list is ok', function () {
      const result = ledgerApi.setPublishersOptions(defaultAppState, Immutable.fromJS([
        {
          publisherKey: 'clifton.io',
          verified: true,
          verifiedTimestamp: 100
        },
        {
          publisherKey: 'brianbondy.com',
          verified: false,
          verifiedTimestamp: 200
        }
      ]))
      const expectedState = defaultAppState
        .setIn(['ledger', 'synopsis', 'publishers'], Immutable.fromJS({
          'clifton.io': {
            options: {
              verified: true,
              verifiedTimestamp: 100
            }
          },
          'brianbondy.com': {
            options: {
              verified: false,
              verifiedTimestamp: 200
            }
          }
        }))

      assert(savePublisherOptionSpy.withArgs('clifton.io', 'verified', true).calledOnce)
      assert(savePublisherOptionSpy.withArgs('clifton.io', 'verifiedTimestamp', 100).calledOnce)
      assert(savePublisherOptionSpy.withArgs('brianbondy.com', 'verified', false).calledOnce)
      assert(savePublisherOptionSpy.withArgs('brianbondy.com', 'verifiedTimestamp', 200).calledOnce)
      assert.deepEqual(result.toJS(), expectedState.toJS())
    })
  })

  describe('onFavIconReceived', function () {
    let savePublisherDataSpy, setPublishersPropSpy
    const publisherKey = 'clifton.io'
    const icon = 'blob'

    before(function () {
      savePublisherDataSpy = sinon.spy(ledgerApi, 'savePublisherData')
      setPublishersPropSpy = sinon.spy(ledgerState, 'setPublishersProp')
    })

    afterEach(function () {
      savePublisherDataSpy.reset()
      setPublishersPropSpy.reset()
    })

    after(function () {
      savePublisherDataSpy.restore()
      setPublishersPropSpy.restore()
    })

    it('null case', function () {
      const result = ledgerApi.onFavIconReceived(defaultAppState)
      assert(savePublisherDataSpy.notCalled)
      assert(setPublishersPropSpy.notCalled)
      assert.deepEqual(result.toJS(), defaultAppState.toJS())
    })

    it('icon is saved', function () {
      const expectedSate = defaultAppState
        .setIn(['ledger', 'synopsis', 'publishers', publisherKey, 'faviconURL'], icon)
      const result = ledgerApi.onFavIconReceived(defaultAppState, publisherKey, icon)
      assert(setPublishersPropSpy.withArgs(sinon.match.any, publisherKey, 'faviconURL', icon).calledOnce)
      assert(savePublisherDataSpy.calledOnce)
      assert.deepEqual(result.toJS(), expectedSate.toJS())
    })
  })

  describe('savePublisherOption', function () {
    const expectedSynopsis = {
      options: {},
      publishers: {
        'clifton.io': {
          options: {
            excluded: true
          }
        }
      }
    }

    after(() => {
      ledgerApi.setSynopsis(undefined)
    })

    it('null case', function () {
      ledgerApi.setSynopsis(undefined)
      ledgerApi.savePublisherOption()
      assert.equal(ledgerApi.getSynopsis(), undefined)
    })

    it('publishers object is missing', function () {
      ledgerApi.setSynopsis({
        options: {}
      })
      ledgerApi.savePublisherOption('clifton.io', 'excluded', true)
      assert.deepEqual(ledgerApi.getSynopsis(), {
        options: {}
      })
    })

    it('publisher is missing in the synopsis', function () {
      ledgerApi.setSynopsis({
        options: {},
        publishers: {}
      })
      ledgerApi.savePublisherOption('clifton.io', 'excluded', true)
      assert.deepEqual(ledgerApi.getSynopsis(), expectedSynopsis)
    })

    it('options is missing in the synopsis', function () {
      ledgerApi.setSynopsis({
        options: {},
        publishers: {
          'clifton.io': {}
        }
      })
      ledgerApi.savePublisherOption('clifton.io', 'excluded', true)
      assert.deepEqual(ledgerApi.getSynopsis(), expectedSynopsis)
    })

    it('option already exists', function () {
      ledgerApi.setSynopsis({
        options: {},
        publishers: {
          'clifton.io': {
            options: {
              excluded: false
            }
          }
        }
      })
      ledgerApi.savePublisherOption('clifton.io', 'excluded', true)
      assert.deepEqual(ledgerApi.getSynopsis(), expectedSynopsis)
    })
  })

  describe('savePublisherData', function () {
    const expectedSynopsis = {
      options: {},
      publishers: {
        'clifton.io': {
          faviconURL: 'data'
        }
      }
    }

    after(() => {
      ledgerApi.setSynopsis(undefined)
    })

    it('null case', function () {
      ledgerApi.setSynopsis(undefined)
      ledgerApi.savePublisherData()
      assert.equal(ledgerApi.getSynopsis(), undefined)
    })

    it('publishers object is missing', function () {
      ledgerApi.setSynopsis({
        options: {}
      })
      ledgerApi.savePublisherData('clifton.io', 'faviconURL', 'data')
      assert.deepEqual(ledgerApi.getSynopsis(), {
        options: {}
      })
    })

    it('publisher is missing in the synopsis', function () {
      ledgerApi.setSynopsis({
        options: {},
        publishers: {}
      })
      ledgerApi.savePublisherData('clifton.io', 'faviconURL', 'data')
      assert.deepEqual(ledgerApi.getSynopsis(), expectedSynopsis)
    })

    it('publisher already exists', function () {
      ledgerApi.setSynopsis({
        options: {},
        publishers: {
          'clifton.io': {
            faviconURL: 'oldData'
          }
        }
      })
      ledgerApi.savePublisherData('clifton.io', 'faviconURL', 'data')
      assert.deepEqual(ledgerApi.getSynopsis(), expectedSynopsis)
    })
  })

  describe('roundTripFromWindow', function () {
    let fetchPublisherInfoSpy

    before(() => {
      fetchPublisherInfoSpy = sinon.spy(request, 'fetchPublisherInfo')
    })

    afterEach(() => {
      fetchPublisherInfoSpy.reset()
    })

    after(() => {
      fetchPublisherInfoSpy.restore()
    })

    it('null case', function () {
      ledgerApi.roundTripFromWindow()
      assert(fetchPublisherInfoSpy.notCalled)
    })

    it('url is missing', function () {
      ledgerApi.roundTripFromWindow({})
      assert(fetchPublisherInfoSpy.notCalled)
    })

    it('fetch is called', function () {
      ledgerApi.roundTripFromWindow({url: 'test.com'}, () => true)
      assert(fetchPublisherInfoSpy.withArgs('test.com', sinon.match.any, sinon.match.any))
    })
  })

  describe('run', function () {
    describe('ballots', function () {
      let clientBallotsSpy

      before(() => {
        ledgerApi.setSynopsis({
          toJSON: () => {
            return {
              publishers: {
                'clifton.io': {
                  visits: 1
                }
              }
            }
          },
          winners: () => {
            return []
          }
        })
        ledgerApi.setClient(ledgerClientObject)
        clientBallotsSpy = sinon.spy(ledgerClientObject, 'ballots')
      })

      afterEach(() => {
        clientBallotsSpy.reset()
      })

      after(() => {
        clientBallotsSpy.restore()
        ledgerApi.setSynopsis(undefined)
      })

      it('exits if state is undefined', function () {
        ledgerApi.run(undefined, 10)
        assert.equal(clientBallotsSpy.notCalled, true)
      })

      it('exits if delayTime is undefined', function () {
        ledgerApi.run(defaultAppState)
        assert.equal(clientBallotsSpy.notCalled, true)
      })

      it('gets balance count from client', function () {
        ledgerApi.run(defaultAppState, 10)
        assert.equal(clientBallotsSpy.calledOnce, true)
      })
    })

    describe('publishers check', function () {
      before(() => {
        ledgerApi.setClient(ledgerClientObject)
        ledgerSetTimeUntilReconcile.reset()
      })

      afterEach(() => {
        ledgerSetTimeUntilReconcile.reset()
        isReadyToReconcile = false
      })

      it('null check', function () {
        ledgerApi.run(defaultAppState, 10)
        assert(ledgerSetTimeUntilReconcile.notCalled)
      })

      it('synopsis is broken', function () {
        const state = defaultAppState
          .setIn(['ledger', 'about', 'synopsis'], 'test')
        ledgerApi.run(state, 10)
        assert(ledgerSetTimeUntilReconcile.notCalled)
      })

      it('table is empty and we are not ready to reconcile', function () {
        const state = defaultAppState
          .setIn(['ledger', 'about', 'synopsis'], Immutable.fromJS([{
            publisherKey: 'clifton.io'
          }]))
        ledgerApi.run(state, 10)
        assert(ledgerSetTimeUntilReconcile.notCalled)
      })

      it('table is not empty and we are not ready to reconcile', function () {
        const state = defaultAppState
          .setIn(['ledger', 'about', 'synopsis'], Immutable.fromJS([{
            publisherKey: 'clifton.io'
          }]))
        ledgerApi.run(state, 10)
        assert(ledgerSetTimeUntilReconcile.notCalled)
      })

      it('table is not empty and we are ready to reconcile', function () {
        isReadyToReconcile = true
        const state = defaultAppState
          .setIn(['ledger', 'about', 'synopsis'], Immutable.fromJS([{
            publisherKey: 'clifton.io'
          }]))
        ledgerApi.run(state, 10)
        assert(ledgerSetTimeUntilReconcile.notCalled)
      })

      it('table is empty and we are ready to reconcile', function () {
        isReadyToReconcile = true
        ledgerApi.run(defaultAppState, 10)
        assert(ledgerSetTimeUntilReconcile.calledOnce)
      })
    })
  })

  describe('checkSeed', function () {
    let valid = false

    before(() => {
      ledgerApi.setClient({
        isValidPassPhrase: () => valid
      })
    })

    it('seed is null', function () {
      const result = ledgerApi.checkSeed(defaultAppState)
      assert.deepEqual(result.toJS(), defaultAppState.toJS())
    })

    it('seed is valid', function () {
      valid = true
      const state = defaultAppState
        .setIn(['ledger', 'info', 'passphrase'], 'auten nobbling uncharitable decimation sayee unartful biter floodlight scholar cherubical fadable reconnoiter courtesan concussing asymmetrical test')
      const result = ledgerApi.checkSeed(state)
      assert.deepEqual(result.toJS(), state.toJS())
      valid = false
    })

    it('seed is invalid', function () {
      const state = defaultAppState
        .setIn(['ledger', 'info', 'passphrase'], 'a')
      const exptedState = state
        .setIn(['ledger', 'about', 'status'], 'corruptedSeed')
      const result = ledgerApi.checkSeed(state)
      assert.deepEqual(result.toJS(), exptedState.toJS())
    })
  })

  describe('onReferralRead', function () {
    let setUpdatePropSpy

    before(function () {
      setUpdatePropSpy = sinon.spy(updateState, 'setUpdateProp')
    })

    afterEach(function () {
      setUpdatePropSpy.reset()
    })

    after(function () {
      setUpdatePropSpy.restore()
    })

    it('body data is not immutable', function () {
      ledgerApi.onReferralRead(defaultAppState, {
        download_id: 1,
        referral_code: 'code'
      })
      assert(setUpdatePropSpy.withArgs(sinon.match.any, 'referralDownloadId', 1).calledOnce)
      assert(setUpdatePropSpy.withArgs(sinon.match.any, 'referralPromoCode', 'code').calledOnce)
    })

    it('download id and referral code is saved', function () {
      ledgerApi.onReferralRead(defaultAppState, Immutable.fromJS({
        download_id: 1,
        referral_code: 'code'
      }))
      assert(setUpdatePropSpy.withArgs(sinon.match.any, 'referralDownloadId', 1).calledOnce)
      assert(setUpdatePropSpy.withArgs(sinon.match.any, 'referralPromoCode', 'code').calledOnce)
    })

    describe('headers', function () {
      const headers = Immutable.fromJS({
        domains: [ 'test.com', 'domain.si' ],
        headers: { 'X-Brave-Partner': 'partner' },
        cookieNames: [],
        expiration: 0
      })

      it('headers are missing', function () {
        ledgerApi.onReferralRead(defaultAppState, Immutable.fromJS({}))
        assert(setUpdatePropSpy.withArgs(sinon.match.any, 'referralHeaders', sinon.match.any).notCalled)
      })

      it('headers are saved', function () {
        ledgerApi.onReferralRead(defaultAppState, headers)
        assert(setUpdatePropSpy.withArgs(sinon.match.any, 'referralHeaders', headers.get('headers')).calledOnce)
      })
    })

    describe('landing page', function () {
      let createTabRequestedSpy
      const url = 'https://clifton.io'

      before(function () {
        createTabRequestedSpy = sinon.spy(appActions, 'createTabRequested')
      })

      afterEach(function () {
        createTabRequestedSpy.reset()
      })

      after(function () {
        createTabRequestedSpy.restore()
      })

      it('page is missing', function () {
        ledgerApi.onReferralRead(defaultAppState, Immutable.fromJS({
          download_id: 1,
          referral_code: 'code'
        }))
        assert(setUpdatePropSpy.withArgs(sinon.match.any, 'referralPage', sinon.match.any).notCalled)
        assert(createTabRequestedSpy.notCalled)
      })

      it('page is not an url', function () {
        ledgerApi.onReferralRead(defaultAppState, Immutable.fromJS({
          download_id: 1,
          referral_code: 'code',
          offer_page_url: 'adasdsadsad'
        }))
        assert(setUpdatePropSpy.withArgs(sinon.match.any, 'referralPage', sinon.match.any).notCalled)
        assert(createTabRequestedSpy.notCalled)
      })

      it('window is not initialized yet', function () {
        ledgerApi.onReferralRead(defaultAppState, Immutable.fromJS({
          download_id: 1,
          referral_code: 'code',
          offer_page_url: url
        }), -1)
        assert(setUpdatePropSpy.withArgs(sinon.match.any, 'referralPage', url).calledOnce)
        assert(createTabRequestedSpy.notCalled)
      })

      it('window is ready', function () {
        const windowReadyState = defaultAppState.set('windowReady', true)
        ledgerApi.onReferralRead(windowReadyState, Immutable.fromJS({
          download_id: 1,
          referral_code: 'code',
          offer_page_url: url
        }), 1)
        assert(setUpdatePropSpy.withArgs(sinon.match.any, 'referralPage', null).calledOnce)
        assert(createTabRequestedSpy.withArgs({
          url,
          windowId: 1,
          active: true
        }).calledOnce)
      })
    })
  })

  describe('getCaptcha', function () {
    let getPromotionCaptchaSpy

    before(function () {
      ledgerApi.setClient(ledgerClientObject)
      getPromotionCaptchaSpy = sinon.spy(ledgerClientObject, 'getPromotionCaptcha')
    })

    afterEach(function () {
      getPromotionCaptchaSpy.reset()
    })

    after(function () {
      getPromotionCaptchaSpy.restore()
      ledgerApi.setClient(undefined)
    })

    it('no promotion', function () {
      ledgerApi.getCaptcha(defaultAppState)
      assert(getPromotionCaptchaSpy.notCalled)
    })

    it('gets new promotion', function () {
      const state = defaultAppState
        .setIn(['ledger', 'promotion'], Immutable.fromJS({
          promotionId: 1
        }))

      ledgerApi.getCaptcha(state)
      assert(getPromotionCaptchaSpy.withArgs(1, sinon.match.any).calledOnce)
    })
  })

  describe('onCaptchaResponse', function () {
    const body = new Uint8Array([255, 216, 255, 219, 0])

    it('null case', function () {
      const expectedState = defaultAppState
        .setIn(['ledger', 'promotion', 'promotionStatus'], promotionStatuses.CAPTCHA_ERROR)
      const result = ledgerApi.onCaptchaResponse(defaultAppState)
      assert.deepEqual(result.toJS(), expectedState.toJS())
    })

    it('responose too many', function () {
      const expectedState = defaultAppState
        .setIn(['ledger', 'promotion', 'promotionStatus'], promotionStatuses.CAPTCHA_BLOCK)
      const result = ledgerApi.onCaptchaResponse(defaultAppState, Immutable.fromJS({statusCode: 429}))
      assert.deepEqual(result.toJS(), expectedState.toJS())
    })

    it('responose not found', function () {
      const expectedState = defaultAppState
        .setIn(['ledger', 'promotion', 'promotionStatus'], promotionStatuses.CAPTCHA_ERROR)
      const result = ledgerApi.onCaptchaResponse(defaultAppState, Immutable.fromJS({statusCode: 404}))
      assert.deepEqual(result.toJS(), expectedState.toJS())
    })

    it('new captcha', function () {
      const expectedState = defaultAppState
        .setIn(['ledger', 'promotion', 'promotionStatus'], promotionStatuses.CAPTCHA_CHECK)
        .setIn(['ledger', 'promotion', 'captcha'], 'data:image/jpeg;base64,/9j/2wA=')
      const result = ledgerApi.onCaptchaResponse(defaultAppState, null, body)
      assert.deepEqual(result.toJS(), expectedState.toJS())
    })

    it('replacing exiting captcha', function () {
      const state = defaultAppState
        .setIn(['ledger', 'promotion', 'promotionStatus'], promotionStatuses.CAPTCHA_ERROR)
      const expectedState = defaultAppState
        .setIn(['ledger', 'promotion', 'promotionStatus'], promotionStatuses.CAPTCHA_ERROR)
        .setIn(['ledger', 'promotion', 'captcha'], 'data:image/jpeg;base64,/9j/2wA=')
      const result = ledgerApi.onCaptchaResponse(state, null, body)
      assert.deepEqual(result.toJS(), expectedState.toJS())
    })
  })

  describe('disablePayments', function () {
    beforeEach(function () {
      onChangeSettingSpy.reset()
    })

    it('goes to set PAYMENTS_ENABLED to false', function () {
      ledgerApi.disablePayments()
      assert(onChangeSettingSpy.withArgs(settings.PAYMENTS_ENABLED, false).calledOnce)
    })
  })

  describe('deleteWallet', function () {
    it('data is cleared', function () {
      const state = defaultAppState
        .setIn(['cache', 'ledgerVideos'], Immutable.fromJS({
          'youtube_Ece3i74Wces': 'youtube#channel:radio1slovenia'
        }))
        .setIn(['settings', 'payments.enabled'], true)
        .set('pageData', Immutable.fromJS({
          info: {
            'https://www.youtube.com/user/radio1slovenia/videos': {
              faviconURL: 'https://s.ytimg.com/yts/img/favicon_32-vflOogEID.png',
              key: 'https://www.youtube.com/user/radio1slovenia/videos',
              protocol: 'https:',
              publisher: 'youtube.com',
              timestamp: 1526367684155,
              url: 'https://www.youtube.com/user/radio1slovenia/videos'
            }
          },
          last: {
            closedTabValue: {
              audible: false,
              width: 2560,
              active: true
            },
            info: '',
            tabId: '7'
          }
        }))
        .set('ledger', Immutable.fromJS({
          about: {
            synopsis: [
              {
                daysSpent: 0,
                duration: 166431,
                exclude: false,
                faviconURL: 'data:image/jpeg;base64',
                hoursSpent: 0,
                minutesSpent: 2,
                percentage: 38,
                pinPercentage: undefined,
                providerName: 'YouTube',
                publisherKey: 'youtube#channel:radio1slovenia',
                publisherURL: 'https://www.youtube.com/user/radio1slovenia/videos',
                score: 14.588460435541956,
                secondsSpent: 46,
                siteName: 'radio1slovenia on YouTube',
                verified: false,
                views: 2,
                weight: 38.244594657485045
              }
            ],
            synopsisOptions: {
              _a: 7000,
              _b: 1000,
              scorekeeper: 'concave',
              _d: 0.000033333333333333335
            }
          },
          info: {
            balance: 0,
            paymentId: 'ladasda'
          },
          locations: {
            'https://www.youtube.com/user/radio1slovenia/videos': {
              publisher: 'youtube.com'
            }
          },
          synopsis: {
            options: {
              _a: 7000,
              _b: 1000,
              scorekeeper: 'concave',
              _d: 0.000033333333333333335
            },
            publishers: {
              'youtube#channel:radio1slovenia': {
                duration: 166431,
                options: {
                  exclude: false
                },
                pinPercentage: 20,
                scores: {
                  concave: 3.249426617127623,
                  visits: 2
                },
                views: 2,
                weight: 20
              }
            }
          },
          promotion: {},
          publisherTimestamp: 123
        }))

      const result = ledgerApi.deleteWallet(state)

      const expectedState = state
        .set('ledger', Immutable.fromJS({
          about: {
            synopsis: [],
            synopsisOptions: {}
          },
          info: {},
          locations: {},
          synopsis: {
            options: {},
            publishers: {}
          },
          promotion: {}
        }))
        .setIn(['cache', 'ledgerVideos'], Immutable.Map())
        .setIn(['pageData', 'info'], Immutable.Map())
        .setIn(['pageData', 'last', 'info'], null)
        .setIn(['pageData', 'last', 'tabId'], null)
        .setIn(['pageData', 'last', 'closedTabValue'], null)
        .setIn(['settings', 'payments.enabled'], false)

      assert.deepEqual(result.toJS(), expectedState.toJS())
      assert.equal(ledgerApi.getClient(), null)
      assert.equal(ledgerApi.getSynopsis(), null)
    })
  })

  describe('clearPaymentHistory', function () {
    it('execute', function () {
      const state = defaultAppState
        .setIn(['ledger', 'info', 'transactions'], Immutable.fromJS([{
          viewingId: 1
        }]))
        .setIn(['ledger', 'info', 'ballots'], Immutable.fromJS([{
          viewingId: 1
        }]))
        .setIn(['ledger', 'info', 'batch'], Immutable.fromJS([{
          'clifton.io': {
            proof: 1
          }
        }]))

      const result = ledgerApi.clearPaymentHistory(state)

      const expectedState = defaultAppState
        .setIn(['ledger', 'info', 'transactions'], Immutable.fromJS([]))
        .setIn(['ledger', 'info', 'ballots'], Immutable.fromJS([]))
        .setIn(['ledger', 'info', 'batch'], Immutable.fromJS([]))
      assert.deepEqual(result.toJS(), expectedState.toJS())
    })
  })

  describe('resetPublishers', function () {
    let resetPublishersSpy

    before(function () {
      ledgerApi.setSynopsis({
        publishers: {
          'clifton.io': {
            time: 1
          }
        }
      })
      resetPublishersSpy = sinon.spy(ledgerState, 'resetPublishers')
    })

    afterEach(function () {
      resetPublishersSpy.reset()
    })

    after(function () {
      resetPublishersSpy.restore()
    })

    it('execute', function () {
      ledgerApi.resetPublishers(defaultAppState)
      assert(resetPublishersSpy.calledOnce)
      assert.deepEqual(ledgerApi.getSynopsis(), {publishers: {}})
    })
  })

  describe('getBalance', function () {
    let getPaymentInfoSpy

    before(function () {
      getPaymentInfoSpy = sinon.spy(ledgerApi, 'getPaymentInfo')
    })

    afterEach(function () {
      getPaymentInfoSpy.reset()
    })

    after(function () {
      getPaymentInfoSpy.restore()
      ledgerApi.setClient(undefined)
    })

    it('client is not set up', function () {
      ledgerApi.setClient(null)
      ledgerApi.getBalance(defaultAppState)
      assert(getPaymentInfoSpy.notCalled)
    })

    it('status is in progress', function () {
      ledgerApi.setClient(ledgerClientObject)
      const state = defaultAppState
        .setIn(['ledger', 'about', 'status'], ledgerStatuses.IN_PROGRESS)
      ledgerApi.getBalance(state)
      assert(getPaymentInfoSpy.notCalled)
    })

    it('executes', function () {
      ledgerApi.setClient(ledgerClientObject)
      ledgerApi.getBalance(defaultAppState)
      assert(getPaymentInfoSpy.calledOnce)
    })
  })

  describe('getPaymentInfo', function () {
    let getWalletPropertiesSpy

    before(function () {
      ledgerApi.setClient(ledgerClientObject)
      getWalletPropertiesSpy = sinon.spy(ledgerClientObject, 'getWalletProperties')
    })

    afterEach(function () {
      getWalletPropertiesSpy.reset()
    })

    after(function () {
      getWalletPropertiesSpy.restore()
      ledgerApi.setClient(undefined)
    })

    it('not called when contribution is in progress', function () {
      const state = defaultAppState
        .setIn(['ledger', 'about', 'status'], ledgerStatuses.IN_PROGRESS)
      ledgerApi.getBalance(state)
      assert(getWalletPropertiesSpy.notCalled)
    })

    it('executes', function () {
      ledgerApi.getBalance(defaultAppState)
      assert(getWalletPropertiesSpy.calledOnce)
    })
  })

  describe('paymentPresent', function () {
    describe('captcha', function () {
      it('captcha is displayed and payments page is opened', function () {
        const state = defaultAppState
          .setIn(['ledger', 'promotion', 'promotionStatus'], promotionStatuses.CAPTCHA_CHECK)
        const result = ledgerApi.paymentPresent(state, 1, true)
        assert.deepEqual(result.toJS(), state.toJS())
      })

      it('captcha is displayed and payments page is not opened', function () {
        const state = defaultAppState
          .setIn(['ledger', 'promotion', 'promotionStatus'], promotionStatuses.CAPTCHA_CHECK)
        const expectedState = defaultAppState
          .setIn(['ledger', 'promotion', 'promotionStatus'], null)
        const result = ledgerApi.paymentPresent(state, 1, false)
        assert.deepEqual(result.toJS(), expectedState.toJS())
      })

      it('captcha error is displayed and payments page is not opened', function () {
        const state = defaultAppState
          .setIn(['ledger', 'promotion', 'promotionStatus'], promotionStatuses.CAPTCHA_ERROR)
        const expectedState = defaultAppState
          .setIn(['ledger', 'promotion', 'promotionStatus'], null)
        const result = ledgerApi.paymentPresent(state, 1, false)
        assert.deepEqual(result.toJS(), expectedState.toJS())
      })

      it('captcha is not displayed and payments page is not opened', function () {
        const state = defaultAppState
          .setIn(['ledger', 'promotion', 'promotionStatus'], promotionStatuses.GENERAL_ERROR)
        const result = ledgerApi.paymentPresent(state, 1, false)
        assert.deepEqual(result.toJS(), state.toJS())
      })
    })
  })

  describe('onFuzzing', function () {
    let onLedgerFuzzingSpy

    before(function () {
      onLedgerFuzzingSpy = sinon.spy(appActions, 'onLedgerFuzzing')
    })

    beforeEach(function () {
      ledgerApi.setClient(ledgerClientObject)
    })

    afterEach(function () {
      onLedgerFuzzingSpy.reset()
    })

    after(function () {
      onLedgerFuzzingSpy.restore()
      ledgerApi.setClient(undefined)
    })

    it('null case', function () {
      ledgerApi.onFuzzing()
      assert(onLedgerFuzzingSpy.withArgs(null, false).calledOnce)
    })

    it('client is not set', function () {
      ledgerApi.setClient(undefined)
      ledgerApi.onFuzzing()
      assert(onLedgerFuzzingSpy.notCalled)
    })

    it('push back is not happening', function () {
      ledgerApi.onFuzzing(null, true)
      assert(onLedgerFuzzingSpy.withArgs(null, true).calledOnce)
    })

    it('pushing back', function () {
      ledgerApi.onFuzzing(10, true)
      assert(onLedgerFuzzingSpy.withArgs(1000, true).calledOnce)
    })
  })

  describe('fetchReferralHeaders', function () {
    const referralServer = 'https://laptop-updates.brave.com'
    let roundtripSpy
    let onFetchReferralHeadersSpy
    let fetchReferralHeadersCallbackSpy

    before(function () {
      roundtripSpy = sinon.spy(ledgerApi, 'roundtrip')
      onFetchReferralHeadersSpy = sinon.spy(appActions, 'onFetchReferralHeaders')
      fetchReferralHeadersCallbackSpy = sinon.spy(ledgerApi, 'fetchReferralHeadersCallback')
    })

    afterEach(function () {
      roundtripSpy.restore()
      onFetchReferralHeadersSpy.restore()
      fetchReferralHeadersCallbackSpy.restore()
    })

    after(function () {
      roundtripSpy.reset()
      onFetchReferralHeadersSpy.reset()
      fetchReferralHeadersCallbackSpy.reset()
    })

    it('calls roundtrip with promo options', function () {
      const expectedOptions = {
        server: referralServer,
        method: 'GET',
        path: '/promo/custom-headers'
      }
      ledgerApi.fetchReferralHeaders()
      assert.deepEqual(roundtripSpy.getCall(0).args[0], expectedOptions)
    })

    it('calls fetchReferralHeadersCallback', function () {
      ledgerApi.fetchReferralHeaders()
      assert(fetchReferralHeadersCallbackSpy.calledOnce)
    })

    it('calls appActions.onFetchReferralHeaders', function () {
      ledgerApi.fetchReferralHeaders()
      assert(onFetchReferralHeadersSpy.calledOnce)
    })
  })
})<|MERGE_RESOLUTION|>--- conflicted
+++ resolved
@@ -2989,7 +2989,6 @@
       ledgerApi.fileRecoveryKeys(defaultAppState, false, 'test key')
       assert.equal('recoverWalletCallback', recoverWalletSpy.getCall(0).args[2].name)
     })
-<<<<<<< HEAD
   })
 
   describe('backupKeys', function () {
@@ -3024,8 +3023,6 @@
       const result = ledgerApi.backupKeys(stateWithPreferences, 'print')
       assert(result.getIn(['about', 'preferences', 'backupSucceeded']))
     })
-=======
->>>>>>> 8189bc2f
   })
 
   describe('recoverKeys', function () {
