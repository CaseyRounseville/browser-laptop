--- conflicted
+++ resolved
@@ -1,14 +1,8 @@
 const electron = require('electron')
 const ipc = electron.ipcMain
 const messages = require('../../js/constants/messages')
-<<<<<<< HEAD
-
-module.exports = {init}
-=======
-const WebTorrentRemoteServer = require('webtorrent-remote/server')
 const Filtering = require('../filtering')
 const { getTargetMagnetUrl } = require('../../js/lib/appUrlUtil')
->>>>>>> f8015add
 
 // Set to see communication between WebTorrent and torrent viewer tabs
 const DEBUG_IPC = false
@@ -39,30 +33,20 @@
 }
 
 // Receive messages via the window process, ultimately from the UI in a <webview> process
-<<<<<<< HEAD
-function init () {
-  if (DEBUG_IPC) console.log('WebTorrent IPC init')
-  ipc.on(messages.TORRENT_MESSAGE, function (e, msg) {
-    if (server === null) {
-      const WebTorrentRemoteServer = require('webtorrent-remote/server')
-      server = new WebTorrentRemoteServer(send, {trace: DEBUG_IPC})
-    }
-    if (DEBUG_IPC) console.log('Received IPC: ' + JSON.stringify(msg))
-    channels[msg.clientKey] = e.sender
-    server.receive(msg)
-=======
 function init (state, action) {
   setImmediate(() => {
     if (DEBUG_IPC) console.log('WebTorrent IPC init')
-    server = new WebTorrentRemoteServer(send, {trace: DEBUG_IPC})
     ipc.on(messages.TORRENT_MESSAGE, function (e, msg) {
+      if (server === null) {
+        const WebTorrentRemoteServer = require('webtorrent-remote/server')
+        server = new WebTorrentRemoteServer(send, {trace: DEBUG_IPC})
+      }
       if (DEBUG_IPC) console.log('Received IPC: ' + JSON.stringify(msg))
       channels[msg.clientKey] = e.sender
       server.receive(msg)
     })
 
     Filtering.registerBeforeRequestFilteringCB(handleMangetUrl)
->>>>>>> f8015add
   })
   return state
 }
