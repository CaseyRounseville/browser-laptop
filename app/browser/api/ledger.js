/* This Source Code Form is subject to the terms of the Mozilla Public
 * License, v. 2.0. If a copy of the MPL was not distributed with this file,
 * You can obtain one at http://mozilla.org/MPL/2.0/. */

'use strict'

const acorn = require('acorn')
const format = require('date-fns/format')
const Immutable = require('immutable')
const electron = require('electron')
const ipc = electron.ipcMain
const path = require('path')
const os = require('os')
const qr = require('qr-image')
const underscore = require('underscore')
const tldjs = require('tldjs')
const urlFormat = require('url').format
const levelUp = require('level')
const random = require('random-lib')
const uuid = require('uuid')
const BigNumber = require('bignumber.js')

// Actions
const appActions = require('../../../js/actions/appActions')

// State
const aboutPreferencesState = require('../../common/state/aboutPreferencesState')
const ledgerState = require('../../common/state/ledgerState')
const pageDataState = require('../../common/state/pageDataState')
const updateState = require('../../common/state/updateState')

// Constants
const settings = require('../../../js/constants/settings')
const messages = require('../../../js/constants/messages')
const ledgerStatuses = require('../../common/constants/ledgerStatuses')

// Utils
const config = require('../../../js/constants/buildConfig')
const tabs = require('../../browser/tabs')
const locale = require('../../locale')
const getSetting = require('../../../js/settings').getSetting
const {getSourceAboutUrl, isSourceAboutUrl} = require('../../../js/lib/appUrlUtil')
const urlParse = require('../../common/urlParse')
const ruleSolver = require('../../extensions/brave/content/scripts/pageInformation')
const request = require('../../../js/lib/request')
const ledgerUtil = require('../../common/lib/ledgerUtil')
const tabState = require('../../common/state/tabState')
const pageDataUtil = require('../../common/lib/pageDataUtil')
const ledgerNotifications = require('./ledgerNotifications')
const ledgerVideoCache = require('../../common/cache/ledgerVideoCache')
const updater = require('../../updater')
const promoCodeFirstRunStorage = require('../../promoCodeFirstRunStorage')
const appUrlUtil = require('../../../js/lib/appUrlUtil')
const urlutil = require('../../../js/lib/urlutil')
const windowState = require('../../common/state/windowState')
const {makeImmutable, makeJS, isList, isImmutable} = require('../../common/state/immutableUtil')
const siteHacks = require('../../siteHacks')
const UrlUtil = require('../../../js/lib/urlutil')
const promotionStatuses = require('../../common/constants/promotionStatuses')

// Caching
let locationDefault = 'NOOP'
let currentUrl = locationDefault
let currentTimestamp = new Date().getTime()
let visitsByPublisher = {}
let bootP
let quitP
const _internal = {
  verboseP: process.env.LEDGER_VERBOSE || false,
  debugP: process.env.LEDGER_DEBUG || false,
  ruleset: {
    raw: [],
    cooked: []
  }
}
let userAgent = ''

// Libraries
let ledgerPublisher
let ledgerClient
let ledgerBalance
let client
let synopsis

// Timers
let balanceTimeoutId = false
let runTimeoutId
let promotionTimeoutId
let togglePromotionTimeoutId
let verifiedTimeoutId = false

// Database
let v2RulesetDB
const v2RulesetPath = 'ledger-rulesV2.leveldb'
const statePath = 'ledger-state.json'

// Definitions
const clientOptions = {
  debugP: process.env.LEDGER_DEBUG,
  loggingP: process.env.LEDGER_LOGGING,
  rulesTestP: process.env.LEDGER_RULES_TESTING,
  verboseP: process.env.LEDGER_VERBOSE,
  server: process.env.LEDGER_SERVER_URL,
  createWorker: electron.app.createWorker,
  version: 'v2',
  environment: process.env.LEDGER_ENVIRONMENT || 'production'
}

const platforms = {
  'darwin': 'osx',
  'win32x64': 'winx64',
  'win32ia32': 'winia32',
  'linux': 'linux'
}

let platform = platforms[process.platform]

if (process.platform === 'win32') {
  platform = platforms[process.platform + process.arch]
}

let referralServer = 'https://laptop-updates-staging.herokuapp.com'
let referralAPI = 'key'

if (clientOptions.environment === 'production') {
  referralServer = 'https://laptop-updates.brave.com'
  referralAPI = config.referralAPI || process.env.LEDGER_REFERRAL_API_KEY || ''
}

const fileTypes = {
  bmp: Buffer.from([0x42, 0x4d]),
  gif: Buffer.from([0x47, 0x49, 0x46, 0x38, [0x37, 0x39], 0x61]),
  ico: Buffer.from([0x00, 0x00, 0x01, 0x00]),
  jpeg: Buffer.from([0xff, 0xd8, 0xff]),
  png: Buffer.from([0x89, 0x50, 0x4e, 0x47, 0x0d, 0x0a, 0x1a, 0x0a])
}
const minimumVisitTimeDefault = 8 * 1000
let signatureMax = 0
underscore.keys(fileTypes).forEach((fileType) => {
  if (signatureMax < fileTypes[fileType].length) signatureMax = fileTypes[fileType].length
})
signatureMax = Math.ceil(signatureMax * 1.5)

if (ipc) {
  ipc.on(messages.LEDGER_PUBLISHER, (event, location) => {
    if (!synopsis || event.sender.session === electron.session.fromPartition('default') || !tldjs.isValid(tldjs.getDomain(location))) {
      event.returnValue = {}
      return
    }

    let ctx = urlParse(location, true)
    ctx.TLD = tldjs.getPublicSuffix(ctx.host)
    if (!ctx.TLD) {
      if (_internal.verboseP) console.log('\nno TLD for:' + ctx.host)
      event.returnValue = {}
      return
    }

    ctx = underscore.mapObject(ctx, function (value) {
      if (!underscore.isFunction(value)) return value
    })
    ctx.URL = location
    ctx.SLD = tldjs.getDomain(ctx.host)
    ctx.RLD = tldjs.getSubdomain(ctx.host)
    ctx.QLD = ctx.RLD ? underscore.last(ctx.RLD.split('.')) : ''

    if (!event.sender.isDestroyed()) {
      event.sender.send(messages.LEDGER_PUBLISHER_RESPONSE + '-' + location, {
        context: ctx,
        rules: _internal.ruleset.cooked
      })
    }
  })
}

let ledgerPaymentsPresent = {}
const paymentPresent = (state, tabId, present) => {
  if (present) {
    ledgerPaymentsPresent[tabId] = present
  } else {
    delete ledgerPaymentsPresent[tabId]
  }

  if (getSetting(settings.PAYMENTS_ENABLED) && present) {
    if (!balanceTimeoutId) {
      module.exports.getBalance(state)
    }

    appActions.onPromotionGet()

    state = checkSeed(state)
    getPublisherTimestamp(true)
  } else if (balanceTimeoutId) {
    clearTimeout(balanceTimeoutId)
    balanceTimeoutId = false
  }

  if (!present) {
    const status = ledgerState.getPromotionProp(state, 'promotionStatus')
    if (
      status === promotionStatuses.CAPTCHA_CHECK ||
      status === promotionStatuses.CAPTCHA_ERROR ||
      status === promotionStatuses.CAPTCHA_BLOCK
    ) {
      state = ledgerState.setPromotionProp(state, 'promotionStatus', null)
    }
  }

  return state
}

const checkSeed = (state) => {
  const seed = ledgerState.getInfoProp(state, 'passphrase')
  let localClient = client

  if (!localClient) {
    localClient = require('bat-client')
  }

  if (seed && localClient && !localClient.isValidPassPhrase(seed)) {
    state = ledgerState.setAboutProp(state, 'status', ledgerStatuses.CORRUPTED_SEED)
  }

  return state
}

const getPublisherTimestamp = (updateList) => {
  if (!client) {
    return
  }

  const publisherTimestampFn = module.exports.publisherTimestampCallback.bind(updateList)
  client.publisherTimestamp(publisherTimestampFn)
}

const publisherTimestampCallback = (updateList, err, result) => {
  if (err || !result) {
    console.error('Error while retrieving publisher timestamp', err.toString())
    return
  }

  appActions.onPublisherTimestamp(result.timestamp, updateList)
}

const addFoundClosed = (state) => {
  if (balanceTimeoutId) {
    clearTimeout(balanceTimeoutId)
  }
  const balanceFn = module.exports.getBalance.bind(null, state)
  balanceTimeoutId = setTimeout(balanceFn, 5 * ledgerUtil.milliseconds.second)
}

const boot = () => {
  if (bootP || client) {
    return
  }

  bootP = true
  const fs = require('fs')
  fs.access(pathName(statePath), fs.FF_OK, (err) => {
    if (!err) return

    if (err.code !== 'ENOENT') console.error('statePath read error: ' + err.toString())

    appActions.onBootStateFile()
  })
}

const onBootStateFile = (state) => {
  state = ledgerState.setInfoProp(state, 'creating', true)

  try {
    clientprep()
    client = ledgerClient(null, underscore.extend({roundtrip: module.exports.roundtrip}, clientOptions), null)
    getPublisherTimestamp()
  } catch (ex) {
    state = ledgerState.resetInfo(state)
    bootP = false
    console.error('ledger client boot error: ', ex)
    return state
  }
  if (client.sync(module.exports.callback) === true) {
    run(state, random.randomInt({min: ledgerUtil.milliseconds.minute, max: 5 * ledgerUtil.milliseconds.minute}))
  }

  module.exports.getBalance(state)

  bootP = false
  return state
}

const promptForRecoveryKeyFile = () => {
  const defaultRecoveryKeyFilePath = path.join(electron.app.getPath('downloads'), '/brave_wallet_recovery.txt')
  if (process.env.SPECTRON) {
    // skip the dialog for tests
    console.log(`for test, trying to recover keys from path: ${defaultRecoveryKeyFilePath}`)
    return defaultRecoveryKeyFilePath
  } else {
    const dialog = electron.dialog
    const BrowserWindow = electron.BrowserWindow
    dialog.showDialog(BrowserWindow.getFocusedWindow(), {
      type: 'select-open-file',
      defaultPath: defaultRecoveryKeyFilePath,
      extensions: [['txt']],
      includeAllFiles: false
    }, (files) => {
      appActions.onFileRecoveryKeys((files && files.length ? files[0] : null))
    })
  }
}

const logError = (state, err, caller) => {
  if (err) {
    console.error('Error in %j: %j', caller, err)
    state = ledgerState.setLedgerError(state, err, caller)
  } else {
    state = ledgerState.setLedgerError(state)
  }

  return state
}

const loadKeysFromBackupFile = (state, filePath) => {
  let recoveryKey = null
  const fs = require('fs')
  let data = fs.readFileSync(filePath)

  if (!data || !data.length || !(data.toString())) {
    state = logError(state, 'No data in backup file', 'recoveryWallet')
  } else {
    try {
      const recoveryFileContents = data.toString()

      let messageLines = recoveryFileContents.match(/^.+$/gm)

      let passphraseLine = '' || messageLines[2]

      const passphrasePattern = new RegExp([locale.translation('ledgerBackupText4'), '(.+)$'].join(' '))
      recoveryKey = (passphraseLine.match(passphrasePattern) || [])[1]
    } catch (exc) {
      state = logError(state, exc, 'recoveryWallet')
    }
  }

  return {
    state,
    recoveryKey
  }
}

const getPublisherData = (result, scorekeeper) => {
  let duration = result.duration

  let data = {
    verified: result.options.verified || false,
    exclude: result.options.exclude || false,
    publisherKey: result.publisherKey,
    providerName: result.providerName,
    siteName: result.publisherKey,
    views: result.visits,
    duration: duration,
    daysSpent: 0,
    hoursSpent: 0,
    minutesSpent: 0,
    secondsSpent: 0,
    faviconURL: result.faviconURL,
    score: result.scores ? result.scores[scorekeeper] : 0,
    pinPercentage: result.pinPercentage,
    weight: result.pinPercentage
  }

  data.publisherURL = result.publisherURL || ((result.protocol || 'https:') + '//' + result.publisherKey)

  // media publisher
  if (result.faviconName) {
    data.siteName = locale.translation('publisherMediaName', {
      publisherName: result.faviconName,
      provider: result.providerName
    })
  }

  if (duration >= ledgerUtil.milliseconds.day) {
    data.daysSpent = Math.max(Math.round(duration / ledgerUtil.milliseconds.day), 1)
  } else if (duration >= ledgerUtil.milliseconds.hour) {
    data.hoursSpent = Math.max(Math.floor(duration / ledgerUtil.milliseconds.hour), 1)
    data.minutesSpent = Math.round((duration % ledgerUtil.milliseconds.hour) / ledgerUtil.milliseconds.minute)
  } else if (duration >= ledgerUtil.milliseconds.minute) {
    data.minutesSpent = Math.max(Math.floor(duration / ledgerUtil.milliseconds.minute), 1)
    data.secondsSpent = Math.round((duration % ledgerUtil.milliseconds.minute) / ledgerUtil.milliseconds.second)
  } else {
    data.secondsSpent = Math.max(Math.round(duration / ledgerUtil.milliseconds.second), 1)
  }

  if (_internal.verboseP) {
    console.log('\ngetPublisherData result=' + JSON.stringify(result, null, 2) + '\ndata=' + JSON.stringify(data, null, 2))
  }

  return data
}

const normalizePinned = (dataPinned, total, target, setOne) => dataPinned.map((publisher) => {
  let newPer
  let floatNumber

  if (setOne) {
    newPer = 1
    floatNumber = 1
  } else {
    floatNumber = (publisher.pinPercentage / total) * target
    newPer = Math.floor(floatNumber)
    if (newPer < 1) {
      newPer = 1
    }
  }

  publisher.weight = floatNumber
  publisher.pinPercentage = newPer
  return publisher
})

// courtesy of https://stackoverflow.com/questions/13483430/how-to-make-rounded-percentages-add-up-to-100#13485888
const roundToTarget = (l, target, property) => {
  let off = target - underscore.reduce(l, (acc, x) => { return acc + Math.round(x[property]) }, 0)

  return underscore.sortBy(l, (x) => Math.round(x[property]) - x[property])
    .map((x, i) => {
      x[property] = Math.round(x[property]) + (off > i) - (i >= (l.length + off))
      return x
    })
}

// Removes entries older entries and entries that have 0 visits across windows
const pruneSynopsis = (state) => {
  if (!synopsis) {
    return state
  }

  const json = synopsis.toJSON()
  if (!json || !json.publishers) {
    return state
  }

  appActions.onPruneSynopsis(json.publishers)

  return ledgerState.saveSynopsis(state, json.publishers)
}

// TODO we should convert this function and all related ones into immutable
// TODO merge publishers and publisherData that is created in getPublisherData
// so that we don't need to create new Map every single time
const synopsisNormalizer = (state, changedPublisher, returnState = true, prune = false) => {
  let dataPinned = [] // change to list
  let dataUnPinned = [] // change to list
  let dataExcluded = [] // change to list
  const scorekeeper = ledgerState.getSynopsisOption(state, 'scorekeeper')

  if (prune) {
    state = module.exports.pruneSynopsis(state)
  }

  let publishers = ledgerState.getPublishers(state).toJS()
  let pinnedTotal = 0
  let unPinnedTotal = 0
  Object.keys(publishers).forEach(publisherKey => {
    let publisher = publishers[publisherKey]

    if (!ledgerUtil.visibleP(state, publisherKey)) {
      return
    }

    publisher.publisherKey = publisherKey

    if (publisher.pinPercentage && publisher.pinPercentage > 0) {
      // pinned
      pinnedTotal += publisher.pinPercentage
      dataPinned.push(getPublisherData(publisher, scorekeeper))
    } else if (ledgerUtil.stickyP(state, publisher.publisherKey)) {
      // unpinned
      unPinnedTotal += publisher.scores ? publisher.scores[scorekeeper] : 0
      dataUnPinned.push(publisher)
    } else {
      // excluded
      let newPublisher = getPublisherData(publisher, scorekeeper)
      newPublisher.percentage = 0
      newPublisher.weight = 0
      dataExcluded.push(newPublisher)
    }
  })

  if (
    dataPinned.length === 0 &&
    dataUnPinned.length === 0 &&
    dataExcluded.length === 0
  ) {
    if (returnState) {
      return ledgerState.saveAboutSynopsis(state, Immutable.List())
    }

    return []
  }

  // round if over 100% of pinned publishers
  if (pinnedTotal > 100) {
    if (changedPublisher) {
      let changedObject = dataPinned.find(publisher => publisher.publisherKey === changedPublisher)
      if (changedObject) {
        const setOne = changedObject.pinPercentage > (100 - dataPinned.length - 1)

        if (setOne) {
          changedObject.pinPercentage = 100 - dataPinned.length + 1
          changedObject.weight = changedObject.pinPercentage
        }

        const pinnedRestTotal = pinnedTotal - changedObject.pinPercentage
        dataPinned = dataPinned.filter(publisher => publisher.publisherKey !== changedPublisher)
        dataPinned = module.exports.normalizePinned(dataPinned, pinnedRestTotal, (100 - changedObject.pinPercentage), setOne)
        dataPinned = module.exports.roundToTarget(dataPinned, (100 - changedObject.pinPercentage), 'pinPercentage')

        dataPinned.push(changedObject)
      }
    } else {
      dataPinned = module.exports.normalizePinned(dataPinned, pinnedTotal, 100)
      dataPinned = module.exports.roundToTarget(dataPinned, 100, 'pinPercentage')
    }

    dataUnPinned = dataUnPinned.map((result) => {
      let publisher = getPublisherData(result, scorekeeper)
      publisher.percentage = 0
      publisher.weight = 0
      return publisher
    })
  } else if (dataUnPinned.length === 0 && pinnedTotal < 100) {
    // when you don't have any unpinned sites and pinned total is less then 100 %
    let changedObject = dataPinned.find(publisher => publisher.publisherKey === changedPublisher)
    if (changedObject) {
      const pinnedRestTotal = pinnedTotal - changedObject.pinPercentage
      const restPercentage = 100 - changedObject.pinPercentage
      dataPinned = dataPinned.filter(publisher => publisher.publisherKey !== changedPublisher)
      dataPinned = module.exports.normalizePinned(dataPinned, pinnedRestTotal, restPercentage)
      dataPinned = module.exports.roundToTarget(dataPinned, restPercentage, 'pinPercentage')
      dataPinned.push(changedObject)
    } else {
      dataPinned = module.exports.normalizePinned(dataPinned, pinnedTotal, 100, false)
      dataPinned = module.exports.roundToTarget(dataPinned, 100, 'pinPercentage')
    }
  } else {
    // unpinned publishers
    dataUnPinned = dataUnPinned.map((result) => {
      let publisher = getPublisherData(result, scorekeeper)
      const floatNumber = (publisher.score / unPinnedTotal) * (100 - pinnedTotal)
      publisher.percentage = Math.round(floatNumber)
      publisher.weight = floatNumber
      return publisher
    })

    // normalize unpinned values
    dataUnPinned = module.exports.roundToTarget(dataUnPinned, (100 - pinnedTotal), 'percentage')
  }

  const newData = dataPinned.concat(dataUnPinned, dataExcluded)

  // sync synopsis
  newData.forEach((item) => {
    const publisherKey = item.publisherKey
    const weight = item.weight
    const pinPercentage = item.pinPercentage
    savePublisherData(publisherKey, 'weight', weight)
    savePublisherData(publisherKey, 'pinPercentage', pinPercentage)
    state = ledgerState.setPublishersProp(state, publisherKey, 'weight', weight)
    state = ledgerState.setPublishersProp(state, publisherKey, 'pinPercentage', pinPercentage)
  })

  if (returnState) {
    return ledgerState.saveAboutSynopsis(state, newData)
  }

  return newData
}

const updatePublisherInfo = (state, changedPublisher, refresh = false) => {
  if (!refresh && !getSetting(settings.PAYMENTS_ENABLED)) {
    return state
  }

  state = synopsisNormalizer(state, changedPublisher)

  return state
}

const inspectP = (db, path, publisher, property, key, callback) => {
  const done = (err, result) => {
    if (callback) {
      if (err) {
        callback(err, null)
        return
      }

      callback(err, result[property])
    }
  }

  if (!key) key = publisher
  db.get(key, (err, value) => {
    let result

    if (err) {
      if (!err.notFound) console.error(path + ' get ' + key + ' error: ' + JSON.stringify(err, null, 2))
      return done(err)
    }

    try {
      result = JSON.parse(value)
    } catch (ex) {
      console.error(v2RulesetPath + ' stream invalid JSON ' + key + ': ' + value)
      result = {}
    }

    done(null, result)
  })
}

// TODO rename function name
const verifiedP = (state, publisherKey, callback, lastUpdate) => {
  const clientCallback = (err, result) => {
    if (err) {
      console.error(`Error verifying publisher ${publisherKey}: `, err.toString())
      return
    }

    if (callback) {
      if (result) {
        callback(null, result, lastUpdate)
      } else {
        callback(err, {})
      }
    }
  }

  if (Array.isArray(publisherKey)) {
    client.publishersInfo(publisherKey, clientCallback)
  } else {
    client.publisherInfo(publisherKey, clientCallback)
  }

  if (process.env.NODE_ENV === 'test') {
    ['brianbondy.com', 'clifton.io'].forEach((key) => {
      if (ledgerState.hasPublisher(state, key)) {
        state = ledgerState.setPublisherOption(state, key, 'verified', true)
        savePublisherOption(publisherKey, 'verified', true)
      }
    })
    state = updatePublisherInfo(state)
  }

  return state
}

// TODO rename function
const excludeP = (publisherKey, callback) => {
  let doneP

  const done = (err, result) => {
    doneP = true
    callback(err, result)
  }

  if (!v2RulesetDB) {
    return setTimeout(() => excludeP(publisherKey, callback), 5 * ledgerUtil.milliseconds.second)
  }

  inspectP(v2RulesetDB, v2RulesetPath, publisherKey, 'exclude', 'domain:' + publisherKey, (err, result) => {
    if (!err) {
      return done(err, result)
    }

    let props = ledgerPublisher.getPublisherProps(publisherKey)
    if (!props) return done()

    v2RulesetDB.createReadStream({lt: 'domain:'}).on('data', (data) => {
      if (doneP) return

      const sldP = data.key.indexOf('SLD:') === 0
      const tldP = data.key.indexOf('TLD:') === 0
      if (!tldP && !sldP) return

      if (underscore.intersection(data.key.split(''),
          ['^', '$', '*', '+', '?', '[', '(', '{', '|']).length === 0) {
        if (data.key !== ('TLD:' + props.TLD) && (props.SLD && data.key !== ('SLD:' + props.SLD.split('.')[0]))) {
          return
        }
      } else {
        try {
          const regexp = new RegExp(data.key.substr(4))
          if (!regexp.test(props[tldP ? 'TLD' : 'SLD'])) return
        } catch (ex) {
          console.error(v2RulesetPath + ' stream invalid regexp ' + data.key + ': ' + ex.toString())
        }
      }

      let result
      try {
        result = JSON.parse(data.value)
      } catch (ex) {
        console.error(v2RulesetPath + ' stream invalid JSON ' + data.entry + ': ' + data.value)
      }

      done(null, result.exclude)
    }).on('error', (err) => {
      console.error(v2RulesetPath + ' stream error: ' + JSON.stringify(err, null, 2))
    }).on('close', () => {
    }).on('end', () => {
      if (!doneP) done(null, false)
    })
  })
}

const addSiteVisit = (state, timestamp, location, tabId, manualAdd = false) => {
  if (!synopsis || location == null) {
    return state
  }

  const protocol = urlParse(location).protocol
  location = pageDataUtil.getInfoKey(location)

  const minimumVisitTime = getSetting(settings.PAYMENTS_MINIMUM_VISIT_TIME)
  const duration = manualAdd ? parseInt(minimumVisitTime) : new Date().getTime() - timestamp
  const locationData = manualAdd ? Immutable.fromJS({ publisher: tldjs.getDomain(location) }) : ledgerState.getLocation(state, location)

  if (_internal.verboseP) {
    console.log(
      `locations[${location}]=${JSON.stringify(locationData, null, 2)} ` +
      `duration=${(duration)} msec tabId= ${tabId}`
    )
  }

  if (locationData.isEmpty()) {
    return state
  }

  let publisherKey = locationData.get('publisher')
  let revisitP = false

  if (duration >= minimumVisitTime) {
    if (!visitsByPublisher[publisherKey]) {
      visitsByPublisher[publisherKey] = {}
    }

    if (!visitsByPublisher[publisherKey][location]) {
      visitsByPublisher[publisherKey][location] = {
        tabIds: []
      }
    }

    revisitP = manualAdd ? false : visitsByPublisher[publisherKey][location].tabIds.indexOf(tabId) !== -1
    if (!revisitP) {
      visitsByPublisher[publisherKey][location].tabIds.push(tabId)
    }
  }

  return module.exports.saveVisit(state, publisherKey, {
    duration,
    protocol: protocol,
    revisited: revisitP
  })
}

const saveVisit = (state, publisherKey, options) => {
  if (!synopsis || !publisherKey || !options) {
    return state
  }

  if (_internal.verboseP) {
    console.log('\nadd publisher ' + publisherKey + ': ' + (options.duration / 1000) + ' sec' + ' revisitP=' + options.revisited)
  }

  synopsis.addPublisher(publisherKey, {
    duration: options.duration,
    revisitP: options.revisited,
    ignoreMinTime: options.ignoreMinTime || false
  })

  state = ledgerState.setPublisher(state, publisherKey, synopsis.publishers[publisherKey])
  if (options.protocol) {
    state = ledgerState.setPublishersProp(state, publisherKey, 'protocol', options.protocol)
  }
  state = updatePublisherInfo(state)
  state = module.exports.checkVerifiedStatus(state, publisherKey)

  return state
}

const onVerifiedPStatus = (error, result, lastUpdate) => {
  if (error || result == null) {
    return
  }

  if (!Array.isArray(result)) {
    result = [result]
  }

  if (result.length === 0) {
    return
  }

  const data = result.reduce((publishers, item) => {
    if (item.err) {
      return publishers
    }

    const publisherKey = item.publisher
    let verified = false
    if (item && item.properties) {
      verified = !!item.properties.verified
      savePublisherOption(publisherKey, 'verified', verified)
    }

    savePublisherOption(publisherKey, 'verifiedTimestamp', lastUpdate)

    publishers.push({
      publisherKey,
      verified,
      verifiedTimestamp: lastUpdate
    })

    return publishers
  }, [])

  if (data && data.length > 0) {
    appActions.onPublishersOptionUpdate(data)
  }
}

const checkVerifiedStatus = (state, publisherKeys, publisherTimestamp) => {
  if (publisherKeys == null) {
    return state
  }

  if (!Array.isArray(publisherKeys)) {
    publisherKeys = [publisherKeys]
  }

  const lastUpdate = parseInt(publisherTimestamp || ledgerState.getLedgerValue(state, 'publisherTimestamp'))
  const checkKeys = publisherKeys.reduce((init, key) => {
    const lastPublisherUpdate = parseInt(ledgerState.getPublisherOption(state, key, 'verifiedTimestamp') || 0)

    if (lastUpdate > lastPublisherUpdate) {
      init.push(key)
    }

    return init
  }, [])

  if (checkKeys.length === 0) {
    return state
  }

  state = module.exports.verifiedP(state, checkKeys, onVerifiedPStatus, lastUpdate)

  return state
}

const shouldTrackTab = (state, tabId) => {
  let tabFromState = tabState.getByTabId(state, tabId)
  if (tabFromState == null) {
    tabFromState = pageDataState.getLastClosedTab(state, tabId)
  }
  const isPrivate = !tabFromState.get('partition', '').startsWith('persist:') || tabFromState.get('incognito')
  return !isPrivate && !tabFromState.isEmpty() && ledgerUtil.shouldTrackView(tabFromState)
}

const addNewLocation = (state, location, tabId = tabState.TAB_ID_NONE, keepInfo = false, manualAdd = false) => {
  // We always want to have the latest active tabId
  const currentTabId = manualAdd ? tabId : pageDataState.getLastActiveTabId(state)
  state = pageDataState.setLastActiveTabId(state, tabId)
  if (location === currentUrl && !manualAdd) {
    return state
  }

  // Save previous recorder page
  if (currentUrl !== locationDefault && currentTabId != null && currentTabId !== tabState.TAB_ID_NONE && !manualAdd) {
    if (module.exports.shouldTrackTab(state, currentTabId)) {
      state = module.exports.addSiteVisit(state, currentTimestamp, currentUrl, currentTabId)
    }
  }

  if (manualAdd) {
    const minimumVisits = getSetting(settings.PAYMENTS_MINIMUM_VISITS)
    for (let v = 0; v < minimumVisits; v++) {
      state = module.exports.addSiteVisit(state, currentTimestamp, location, currentTabId, manualAdd)
    }
    return state
  }

  if (location === locationDefault && !keepInfo) {
    state = pageDataState.resetInfo(state)
  }

  // Update to the latest view
  currentUrl = location
  currentTimestamp = new Date().getTime()
  return state
}

const onFavIconReceived = (state, publisherKey, blob) => {
  if (publisherKey == null) {
    return state
  }

  state = ledgerState.setPublishersProp(state, publisherKey, 'faviconURL', blob)
  module.exports.savePublisherData(publisherKey, 'faviconURL', blob)

  return state
}

const getFavIcon = (state, publisherKey, page) => {
  let publisher = ledgerState.getPublisher(state, publisherKey)
  const protocol = page.get('protocol')
  if (protocol && !publisher.get('protocol')) {
    publisher = publisher.set('protocol', protocol)
    state = ledgerState.setPublishersProp(state, publisherKey, 'protocol', protocol)
  }

  if (publisher.get('faviconURL') == null && (page.get('faviconURL') || publisher.get('protocol'))) {
    let faviconURL = page.get('faviconURL') || publisher.get('protocol') + '//' + urlParse(page.get('key')).host + '/favicon.ico'
    if (_internal.debugP) {
      console.log('\nrequest: ' + faviconURL)
    }

    state = ledgerState.setPublishersProp(state, publisherKey, 'faviconURL', null)
    fetchFavIcon(publisherKey, faviconURL)
  }

  return state
}

const fetchFavIcon = (publisherKey, url, redirects) => {
  if (typeof redirects === 'undefined') {
    redirects = 0
  }

  request.request({url: url, responseType: 'blob'}, (err, response, blob) => {
    let matchP, prefix, tail

    if (response && _internal.verboseP) {
      console.log('[ response for ' + url + ' ]')
      console.log('>>> HTTP/' + response.httpVersionMajor + '.' + response.httpVersionMinor + ' ' + response.statusCode +
        ' ' + (response.statusMessage || ''))
      underscore.keys(response.headers).forEach((header) => {
        console.log('>>> ' + header + ': ' + response.headers[header])
      })
      console.log('>>>')
      console.log('>>> ' + (blob || '').substr(0, 80))
    }

    if (_internal.debugP) {
      console.log('\nresponse: ' + url +
        ' errP=' + (!!err) + ' blob=' + (blob || '').substr(0, 80) + '\nresponse=' +
        JSON.stringify(response, null, 2))
    }

    if (err) {
      console.error('response error: ' + err.toString() + '\n' + err.stack)
      return null
    }

    if (response.statusCode === 301 && response.headers.location) {
      if (redirects < 3) fetchFavIcon(publisherKey, response.headers.location, redirects++)
      return null
    }

    if (response.statusCode !== 200 || response.headers['content-length'] === '0') {
      return null
    }

    tail = blob.indexOf(';base64,')
    if (blob.indexOf('data:image/') !== 0) {
      // NB: for some reason, some sites return an image, but with the wrong content-type...
      if (tail <= 0) {
        return null
      }

      prefix = Buffer.from(blob.substr(tail + 8, signatureMax), 'base64')
      underscore.keys(fileTypes).forEach((fileType) => {
        if (matchP) return
        if (
          prefix.length < fileTypes[fileType].length ||
          fileTypes[fileType].compare(prefix, 0, fileTypes[fileType].length) !== 0
        ) {
          return
        }

        blob = 'data:image/' + fileType + blob.substr(tail)
        matchP = true
      })
      if (!matchP) {
        return
      }
    } else if (tail > 0 && (tail + 8 >= blob.length)) return

    appActions.onFavIconReceived(publisherKey, blob)
  })
}

const pageDataChanged = (state, viewData = {}, keepInfo = false) => {
  if (!getSetting(settings.PAYMENTS_ENABLED)) {
    return state
  }

  let info = pageDataState.getLastInfo(state)
  const tabId = viewData.tabId || pageDataState.getLastActiveTabId(state)
  let location = viewData.location || locationDefault

  if (!synopsis) {
    state = addNewLocation(state, locationDefault, tabId)
    return state
  }

  if (UrlUtil.isUrlPDF(location)) {
    location = UrlUtil.getLocationIfPDF(location)
    info = Immutable.fromJS({
      key: location,
      location: location
    })
  }

  const realUrl = getSourceAboutUrl(location) || location
  if (
    info.isEmpty() &&
    !isSourceAboutUrl(realUrl) &&
    viewData &&
    viewData.tabId != null &&
    viewData.location != null
  ) {
    // we need to add visit even when you switch from about page to a normal site
    state = addNewLocation(state, location, tabId)
    return state
  } else if (info.isEmpty() || isSourceAboutUrl(realUrl)) {
    // we need to log empty visit
    state = addNewLocation(state, locationDefault, tabId, keepInfo)
    return state
  }

  let locationKey = info.get('key')
  const locationData = ledgerState.getLocation(state, locationKey)
  let publisherKey = locationData.get('publisher')
  let publisher = ledgerState.getPublisher(state, publisherKey)
  if (!publisher.isEmpty()) {
    if (publisher.get('faviconURL') == null) {
      state = module.exports.getFavIcon(state, publisherKey, info)
    }
  } else {
    const infoPublisher = info.get('publisher')
    if (infoPublisher != null) {
      publisherKey = infoPublisher
    } else {
      try {
        // TODO this is only filled when you have ledger on, which means that this whole pageDataChanged
        // can be ignored if ledger is disabled?
        publisherKey = ledgerPublisher.getPublisher(locationKey, _internal.ruleset.raw)
      } catch (ex) {
        console.error('getPublisher error for ' + locationKey + ': ' + ex.toString())
      }
    }

    if (!publisherKey || (ledgerUtil.blockedP(state, publisherKey))) {
      publisherKey = null
    }

    if (publisherKey) {
      publisher = ledgerState.getPublisher(state, publisherKey)
    }

    state = ledgerState.setLocationProp(state, info.get('key'), 'publisher', publisherKey)
  }

  if (publisherKey && publisher.isEmpty()) {
    const initP = !ledgerState.hasPublisher(state, publisherKey)
    synopsis.initPublisher(publisherKey)

    if (synopsis.publishers[publisherKey]) {
      state = ledgerState.setPublisher(state, publisherKey, synopsis.publishers[publisherKey])
    }

    if (initP) {
      if (!getSetting(settings.PAYMENTS_SITES_AUTO_SUGGEST)) {
        module.exports.onPublisherOptionUpdateAction(publisherKey, 'exclude', true)
        savePublisherOption(publisherKey, 'exclude', true)
      } else {
        excludeP(publisherKey, (unused, exclude) => {
          module.exports.onPublisherOptionUpdateAction(publisherKey, 'exclude', exclude)
          savePublisherOption(publisherKey, 'exclude', exclude)
        })
      }
    }

    state = module.exports.getFavIcon(state, publisherKey, info)
  }

  state = addNewLocation(state, location, tabId, keepInfo)

  return state
}

const backupKeys = (state, backupAction) => {
  const date = format(new Date(), 'MM/DD/YYYY')
  const passphrase = ledgerState.getInfoProp(state, 'passphrase')

  const messageLines = [
    locale.translation('ledgerBackupText1'),
    [locale.translation('ledgerBackupText2'), date].join(' '),
    '',
    [locale.translation('ledgerBackupText4'), passphrase].join(' '),
    '',
    locale.translation('ledgerBackupText5')
  ]

  const message = messageLines.join(os.EOL)
  const defaultFilePath = path.join(electron.app.getPath('downloads'), '/brave_wallet_recovery.txt')

  const fs = require('fs')

  if (backupAction === 'print') {
    return module.exports.onPrintBackupKeys(state)
  }

  const dialog = electron.dialog
  const BrowserWindow = electron.BrowserWindow

  dialog.showDialog(BrowserWindow.getFocusedWindow(), {
    type: 'select-saveas-file',
    defaultPath: defaultFilePath,
    extensions: [['txt']],
    includeAllFiles: false
  }, (files) => {
    const file = files && files.length ? files[0] : null
    if (file) {
      try {
        fs.writeFileSync(file, message)
        appActions.onLedgerBackupSuccess()
      } catch (e) {
        console.error('Problem saving backup keys')
      }
    }
  })
  return state
}

const onPrintBackupKeys = (state) => {
  tabs.create({url: appUrlUtil.aboutUrls.get('about:printkeys')})
  // we do not check whether the user actually printed the backup word list
  return aboutPreferencesState.setBackupStatus(state, true)
}

const fileRecoveryKeys = (state, recoveryKeyFile) => {
  if (!recoveryKeyFile) {
    // user canceled from dialog, we abort without error
    return state
  }

  state = aboutPreferencesState.setRecoveryInProgress(state, true)
  const result = loadKeysFromBackupFile(state, recoveryKeyFile)
  const recoveryKey = result.recoveryKey || ''
  state = result.state

  return recoverKeys(state, false, recoveryKey)
}

const recoverKeys = (state, useRecoveryKeyFile, key) => {
  let recoveryKey

  if (useRecoveryKeyFile) {
    promptForRecoveryKeyFile()
    return state
  }

  if (!recoveryKey) {
    recoveryKey = key
  }

  if (typeof recoveryKey !== 'string') {
    // calling logError sets the error object
    state = logError(state, true, 'recoverKeys')
    state = aboutPreferencesState.setRecoveryStatus(state, false)
    return state
  }
  state = aboutPreferencesState.setRecoveryBalanceRecalculated(state, false)
  client.recoverWallet(null, recoveryKey, module.exports.recoverWalletCallback)

  return state
}

const recoverWalletCallback = (err, result) => {
  appActions.onWalletRecovery(err, result)
  appActions.onPromotionRemoval()
  appActions.onPromotionGet()
}

const onWalletRecovery = (state, error, result) => {
  if (error) {
    // we reset ledgerInfo.error to what it was before (likely null)
    // if ledgerInfo.error is not null, the wallet info will not display in UI
    // logError sets ledgerInfo.error, so we must we clear it or UI will show an error
    state = logError(state, error.toString(), 'recoveryWallet')
    state = aboutPreferencesState.setRecoveryStatus(state, false)
  } else {
    // convert buffer to Uint8Array
    let seed = result && result.getIn(['properties', 'wallet', 'keyinfo', 'seed'])
    if (seed) {
      result = result.setIn(['properties', 'wallet', 'keyinfo', 'seed'], uintKeySeed(seed))
    }

    // remove old QR codes and addresses
    state = ledgerState.setInfoProp(state, 'walletQR', Immutable.Map())
    state = ledgerState.setInfoProp(state, 'addresses', Immutable.Map())

    const status = ledgerState.getAboutProp(state, 'status')

    if (status === ledgerStatuses.CORRUPTED_SEED) {
      state = ledgerState.setAboutProp(state, 'status', '')
    }

    module.exports.callback(error, result)

    if (balanceTimeoutId) {
      clearTimeout(balanceTimeoutId)
    }
    module.exports.getBalance(state)
    state = aboutPreferencesState.setRecoveryStatus(state, true)
  }

  return state
}

const resetPublishers = (state) => {
  state = ledgerState.resetPublishers(state)
  synopsis.publishers = {}

  return state
}

const quit = (state) => {
  quitP = true
  state = addNewLocation(state, locationDefault)

  if (!getSetting(settings.PAYMENTS_ENABLED) && getSetting(settings.SHUTDOWN_CLEAR_PUBLISHERS)) {
    resetPublishers(state)
  }

  return state
}

const initSynopsis = (state) => {
  state = ledgerState.saveSynopsis(state, null, synopsis.options)
  let value = getSetting(settings.PAYMENTS_MINIMUM_VISIT_TIME)
  if (!value) {
    value = minimumVisitTimeDefault
    appActions.changeSetting(settings.PAYMENTS_MINIMUM_VISIT_TIME, value)
  }

  // for earlier versions of the code...
  if (value > 0 && value < 1000) {
    value = value * 1000
  }

  synopsis.options.minPublisherDuration = value
  state = ledgerState.setSynopsisOption(state, 'minPublisherDuration', value)

  value = getSetting(settings.PAYMENTS_MINIMUM_VISITS)
  if (!value) {
    value = 1
    appActions.changeSetting(settings.PAYMENTS_MINIMUM_VISITS, value)
  }

  if (value > 0) {
    synopsis.options.minPublisherVisits = value
    state = ledgerState.setSynopsisOption(state, 'minPublisherVisits', value)
  }

  if (process.env.NODE_ENV === 'test') {
    synopsis.options.minPublisherDuration = 0
    synopsis.options.minPublisherVisits = 0
    state = ledgerState.setSynopsisOption(state, 'minPublisherDuration', 0)
    state = ledgerState.setSynopsisOption(state, 'minPublisherVisits', 0)
  } else {
    if (process.env.LEDGER_PUBLISHER_MIN_DURATION) {
      value = ledgerClient.prototype.numbion(process.env.LEDGER_PUBLISHER_MIN_DURATION)
      synopsis.options.minPublisherDuration = value
      state = ledgerState.setSynopsisOption(state, 'minPublisherDuration', value)
    }
    if (process.env.LEDGER_PUBLISHER_MIN_VISITS) {
      value = ledgerClient.prototype.numbion(process.env.LEDGER_PUBLISHER_MIN_VISITS)
      synopsis.options.minPublisherVisits = value
      state = ledgerState.setSynopsisOption(state, 'minPublisherVisits', value)
    }
  }

  const publishers = ledgerState.getPublishers(state)

  for (let item of publishers) {
    const publisherKey = item[0]
    const publisher = item[1] || Immutable.Map()

    if (!publisher.getIn(['options', 'exclude'])) {
      excludeP(publisherKey, (unused, exclude) => {
        module.exports.onPublisherOptionUpdateAction(publisherKey, 'exclude', exclude)
        savePublisherOption(publisherKey, 'exclude', exclude)
      })
    }
  }

  state = updatePublisherInfo(state)

  return state
}

const onPublisherOptionUpdateAction = (publisherKey, prop, value) => {
  appActions.onPublisherOptionUpdate(publisherKey, prop, value)
}

const checkPromotions = () => {
  if (promotionTimeoutId) {
    clearInterval(promotionTimeoutId)
  }

  // get promotions
  appActions.onPromotionGet()

  promotionTimeoutId = setTimeout(() => {
    checkPromotions()
  }, random.randomInt({min: 20 * ledgerUtil.milliseconds.hour, max: 24 * ledgerUtil.milliseconds.hour}))
}

const enable = (state, paymentsEnabled) => {
  if (paymentsEnabled) {
    if (!getSetting(settings.PAYMENTS_NOTIFICATION_TRY_PAYMENTS_DISMISSED)) {
      appActions.changeSetting(settings.PAYMENTS_NOTIFICATION_TRY_PAYMENTS_DISMISSED, true)
    }
  }

  if (paymentsEnabled === getSetting(settings.PAYMENTS_ENABLED)) {
    // on start
    if (togglePromotionTimeoutId) {
      clearTimeout(togglePromotionTimeoutId)
    }

    togglePromotionTimeoutId = setTimeout(() => {
      checkPromotions()
    }, random.randomInt({min: 10 * ledgerUtil.milliseconds.second, max: 15 * ledgerUtil.milliseconds.second}))
  } else if (paymentsEnabled) {
    // toggle on
    if (togglePromotionTimeoutId) {
      clearTimeout(togglePromotionTimeoutId)
    }

    const promotion = ledgerState.getPromotionNotification(state)
    if (!promotion.isEmpty()) {
      appActions.hideNotification(promotion.get('message'))
    }

    state = ledgerState.setActivePromotion(state, paymentsEnabled)
    getPromotion(state)
  } else {
    // toggle off
    state = ledgerState.setPromotionProp(state, 'promotionStatus', null)
  }

  if (synopsis) {
    return updatePublisherInfo(state, null, true)
  }

  if (!ledgerPublisher) {
    ledgerPublisher = require('bat-publisher')
  }
  synopsis = new (ledgerPublisher.Synopsis)()
  const stateSynopsis = ledgerState.getSynopsis(state)

  if (_internal.verboseP) {
    console.log('\nstarting up ledger publisher integration')
  }

  if (stateSynopsis.isEmpty()) {
    return initSynopsis(state)
  }

  try {
    synopsis = new (ledgerPublisher.Synopsis)(stateSynopsis.toJS())
  } catch (ex) {
    console.error('synopsisPath parse error: ' + ex.toString())
  }

  state = initSynopsis(state)

  // synopsis cleanup
  underscore.keys(synopsis.publishers).forEach((publisher) => {
    if (synopsis.publishers[publisher].faviconURL === null) {
      delete synopsis.publishers[publisher].faviconURL
    }
  })

  if (!ledgerState.getPublishers(state).isEmpty()) {
    state = synopsisNormalizer(state)
  }

  return state
}

const pathName = (name) => {
  if (!name) {
    return null
  }

  const parts = path.parse(name)
  return path.join(electron.app.getPath('userData'), parts.dir, `${parts.name}${parts.ext}`)
}

const cacheRuleSet = (state, ruleset) => {
  if (!ruleset || underscore.isEqual(_internal.ruleset.raw, ruleset)) {
    return state
  }

  try {
    let stewed = []
    ruleset.forEach((rule) => {
      let entry = {condition: acorn.parse(rule.condition)}

      if (rule.dom) {
        if (rule.dom.publisher) {
          entry.publisher = {
            selector: rule.dom.publisher.nodeSelector,
            consequent: acorn.parse(rule.dom.publisher.consequent)
          }
        }
        if (rule.dom.faviconURL) {
          entry.faviconURL = {
            selector: rule.dom.faviconURL.nodeSelector,
            consequent: acorn.parse(rule.dom.faviconURL.consequent)
          }
        }
      }
      if (!entry.publisher) entry.consequent = rule.consequent ? acorn.parse(rule.consequent) : rule.consequent

      stewed.push(entry)
    })

    _internal.ruleset.raw = ruleset
    _internal.ruleset.cooked = stewed
    if (!synopsis) {
      return state
    }

    let syncP = false
    const publishers = ledgerState.getPublishers(state)
    for (let item of publishers) {
      const publisherKey = item[0]
      const publisher = item[1]
      const ctx = ledgerPublisher.getPublisherProps(publisherKey)

      if (!ctx.TLD) continue

      if (publisher.publisherURL) ctx.URL = publisher.publisherURL
      if (!ctx.URL) ctx.URL = (publisher.get('protocol') || 'https:') + '//' + publisherKey

      stewed.forEach((rule) => {
        if (rule.consequent !== null || rule.dom) return
        if (!ruleSolver.resolve(rule.condition, ctx)) return

        if (_internal.verboseP) console.log('\npurging ' + publisherKey)
        delete synopsis.publishers[publisher]
        state = ledgerState.deletePublishers(state, publisherKey)
        syncP = true
      })
    }

    if (!syncP) {
      return state
    }

    return updatePublisherInfo(state)
  } catch (ex) {
    console.error('ruleset error: ', ex)
    return state
  }
}

const clientprep = () => {
  const balanceServer = process.env.BALANCE_SERVER_URL

  if ((!ledgerBalance) && (balanceServer)) {
    ledgerBalance = require('bat-balance')
    ledgerBalance.providers.forEach((entry) => { entry.site = entry.server = balanceServer })
  }

  if (!ledgerClient) ledgerClient = require('bat-client')
  _internal.debugP = ledgerClient.prototype.boolion(process.env.LEDGER_PUBLISHER_DEBUG)
  _internal.verboseP = ledgerClient.prototype.boolion(process.env.LEDGER_PUBLISHER_VERBOSE)
}

/**
 * This callback that we do it in roundtrips
 *
 * @callback roundtripCallback
 * @param {Error|null} error - error when doing a request, null if no errors
 * @param {object} response - response object that we get from request.request
 * @param {any} payload - data that we get from the request
 */

/**
 * Round trip for fetching data (scrap data from html) inside window process
 * @param {object} params - contains params from roundtrip
 * @param {string} params.url - url of the site that we want to scrap
 * @param {string} params.verboseP - tells us if we want to log the process or not
 * @param {roundtripCallback} callback - The callback that handles the response
 */
const roundTripFromWindow = (params, callback) => {
  if (!callback) {
    return
  }

  if (!params || !params.url) {
    if (params && params.verboseP) {
      console.log(`We are missing url. Params ${JSON.stringify(params)}`)
    }

    callback(new Error('Url is missing'))
    return
  }

  request.fetchPublisherInfo(params.url, {
    method: 'GET',
    responseType: 'text',
    headers: {
      'content-type': 'application/json; charset=utf-8'
    }
  }, (error, body) => {
    if (error) {
      if (params.verboseP) {
        console.log(`roundTripFromWindow error: ${error.toString()}`)
      }
      return callback(error)
    }

    if (params.verboseP) {
      console.log(`roundTripFromWindow success: ${JSON.stringify(body)}`)
    }

    return callback(null, null, body)
  })
}

/**
 * Round trip function for executing actions
 * from the bat libraries (mostly server calls)
 * @param {object} params - params that are directly tied to request.request
 * @param {string} params.server - server url
 * @param {string} params.method - HTTP method (GET, PUT, etc)
 * @param {object} params.payload - payload that we want to send to the server
 * @param {object} params.headers - HTTP headers
 * @param {string} params.path - relative path to requested url
 * @param {boolean} params.binaryP - are we receiving raw payload back
 * @param {object} options
 * @param {boolean} options.verboseP - tells us if we want to log the process or not
 * @param {object} options.headers - headers that are used in the request.request
 * @param {string} options.server - server url
 * @param {boolean} options.binaryP - are we receiving binary payload back
 * @param {boolean} options.rawP - are we receiving raw payload back
 * @param {boolean} options.scrapeP - are we doping scraping
 * @param {boolean} options.windowP - do we want to run this request in the window process
 * @param {roundtripCallback} callback - The callback that handles the response
 */
const roundtrip = (params, options, callback) => {
  let parts = typeof params.server === 'string' ? urlParse(params.server)
    : typeof params.server !== 'undefined' ? params.server
      : typeof options.server === 'string' ? urlParse(options.server) : options.server
  const binaryP = options.binaryP || params.binaryP
  const rawP = binaryP || options.rawP || options.scrapeP

  if (!params.method) params.method = 'GET'
  parts = underscore.extend(underscore.pick(parts, ['protocol', 'hostname', 'port']),
    underscore.omit(params, ['headers', 'payload', 'timeout']))

// TBD: let the user configure this via preferences [MTR]
  if (params.useProxy) {
    if (parts.hostname === 'ledger.brave.com') {
      parts.hostname = 'ledger-proxy.privateinternetaccess.com'
    } else if (parts.hostname === 'ledger.mercury.basicattentiontoken.org') {
      parts.hostname = 'mercury-proxy.privateinternetaccess.com'
    }
  }

  const i = parts.path.indexOf('?')
  if (i !== -1) {
    parts.pathname = parts.path.substring(0, i)
    parts.search = parts.path.substring(i)
  } else {
    parts.pathname = parts.path
  }

  if (options.windowP) {
    roundTripFromWindow({url: urlFormat(parts), verboseP: options.verboseP}, callback)
    return
  }

  options = {
    url: urlFormat(parts),
    method: params.method,
    payload: params.payload,
    responseType: binaryP ? 'binary' : 'text',
    headers: underscore.defaults(params.headers || {}, {
      'content-type': 'application/json; charset=utf-8',
      'user-agent': userAgent
    }),
    verboseP: options.verboseP
  }
  request.request(options, (err, response, body) => {
    let payload

    if (response && options.verboseP) {
      console.log('[ response for ' + params.method + ' ' + parts.protocol + '//' + parts.hostname + params.path + ' ]')
      console.log('>>> HTTP/' + response.httpVersionMajor + '.' + response.httpVersionMinor + ' ' + response.statusCode +
        ' ' + (response.statusMessage || ''))
      underscore.keys(response.headers).forEach((header) => {
        console.log('>>> ' + header + ': ' + response.headers[header])
      })
      console.log('>>>')
      console.log('>>> ' + (rawP ? '...' : (body || '').split('\n').join('\n>>> ')))
    }

    if (err) return callback(err, response)

    if (Math.floor(response.statusCode / 100) !== 2) {
      if (params.useProxy && response.statusCode === 403) {
        params.useProxy = false
        return module.exports.roundtrip(params, options, callback)
      }

      return callback(
        new Error('HTTP response ' + response.statusCode + ' for ' + params.method + ' ' + params.path),
        response)
    }

    try {
      payload = rawP ? body : (response.statusCode !== 204) ? JSON.parse(body) : null
    } catch (err) {
      return callback(err, response)
    }

    try {
      callback(null, response, payload)
    } catch (err0) {
      if (options.verboseP) console.log('\ncallback: ' + err0.toString() + '\n' + err0.stack)
    }
  })

  if (!options.verboseP) return

  console.log('<<< ' + params.method + ' ' + parts.protocol + '//' + parts.hostname + params.path)
  underscore.keys(options.headers).forEach((header) => {
    console.log('<<< ' + header + ': ' + options.headers[header])
  })
  console.log('<<<')
  if (options.payload) console.log('<<< ' + JSON.stringify(params.payload, null, 2).split('\n').join('\n<<< '))
}

const observeTransactions = (state, transactions) => {
  if (!transactions) {
    return state
  }

  const current = ledgerState.getInfoProp(state, 'transactions')
  if (current && current.size === transactions.size) {
    return state
  }

  // Notify the user of new transactions.
  if (getSetting(settings.PAYMENTS_NOTIFICATIONS)) {
    if (transactions.size > 0) {
      const newestTransaction = transactions.first()
      if (newestTransaction && newestTransaction.get('contribution')) {
        state = ledgerState.setAboutProp(state, 'status', '')
        ledgerNotifications.showPaymentDone(newestTransaction.get('contribution', Immutable.Map()))
      }
    }
  }

  return state
}

// TODO convert this function and related ones to immutable
const getStateInfo = (state, parsedData) => {
  if (parsedData == null) {
    return state
  }

  const info = parsedData.paymentInfo

  if (!parsedData.properties || !parsedData.properties.wallet) {
    return state
  }

  if (!ledgerClient) {
    ledgerClient = require('bat-client')
  }

  if (parsedData.properties && parsedData.properties.wallet && parsedData.properties.wallet.keyinfo) {
    parsedData.properties.wallet.keyinfo.seed = uintKeySeed(parsedData.properties.wallet.keyinfo.seed)
  }

  const newInfo = {
    paymentId: parsedData.properties.wallet.paymentId,
    created: !!parsedData.properties.wallet,
    creating: !parsedData.properties.wallet,
    reconcileFrequency: parsedData.properties.days,
    reconcileStamp: parsedData.reconcileStamp
  }

  try {
    let passphrase = ledgerClient.prototype.getWalletPassphrase(parsedData)
    if (passphrase) {
      newInfo.passphrase = passphrase.join(' ')
    }
  } catch (e) {
    console.error(e)
    state = ledgerState.setAboutProp(state, 'status', ledgerStatuses.CORRUPTED_SEED)
  }

  state = ledgerState.mergeInfoProp(state, newInfo)

  if (info) {
    state = ledgerState.mergeInfoProp(state, info)
    state = module.exports.generatePaymentData(state)
  }

  let transactions = []
  if (!parsedData.transactions) {
    return state
  }

  const current = ledgerState.getInfoProp(state, 'transactions') || Immutable.List()
  if (current && current.size === parsedData.transactions.length) {
    return state
  }

  for (let i = parsedData.transactions.length - 1; i >= 0; i--) {
    let transaction = parsedData.transactions[i]

    if (!transaction.ballots) {
      continue
    }

    const ballotsTotal = Object.keys(transaction.ballots).reduce((acc, key) => {
      return acc + transaction.ballots[key]
    }, 0)

    if (ballotsTotal < transaction.votes) break

    transactions.push(underscore.pick(transaction, [
      'viewingId',
      'contribution',
      'submissionStamp',
      'votes',
      'count',
      'ballots'
    ]))
  }

  if (current && current.size === transactions.length) {
    return state
  }

  let newTransactions = Immutable.fromJS(transactions).map(transaction => {
    if (!transaction || transaction.has('names')) {
      return transaction
    }

    let names = Immutable.Map()
    const publisherKeys = transaction.get('ballots').keySeq() || Immutable.List()

    publisherKeys.forEach(publisherKey => {
      const publisher = ledgerState.getPublisher(state, publisherKey)

      if (!publisher.has('faviconName')) {
        return
      }

      names = names.set(publisherKey, locale.translation('publisherMediaName', {
        publisherName: publisher.get('faviconName'),
        provider: publisher.get('providerName')
      }))
    })

    return transaction.set('names', names)
  })

  state = observeTransactions(state, newTransactions)
  return ledgerState.setInfoProp(state, 'transactions', newTransactions)
}

const generatePaymentData = (state) => {
  const ledgerInfo = ledgerState.getInfoProps(state)
  const addresses = ledgerInfo.get('addresses') || Immutable.List()

  addresses.forEach((address, index) => {
    if (ledgerInfo.hasIn(['walletQR', index])) {
      return
    }

    let url = null
    switch (index) {
      case 'BAT':
      case 'ETH':
        url = `ethereum:${address}`
        break
      case 'BTC':
        url = `bitcoin:${address}`
        break
      case 'LTC':
        url = `litecoin:${address}`
        break
      default:
        return
    }
    module.exports.qrWriteImage(index, url)
  })
  return state
}

const qrWriteImage = (index, url) => {
  try {
    let chunks = []
    qr.image(url, {type: 'png'})
      .on('data', (chunk) => {
        chunks.push(chunk)
      })
<<<<<<< HEAD
      .on('end', module.exports.onLedgerQRGeneratedCallback(index, chunks))
=======
      .on('end', () => {
        const paymentIMG = 'data:image/png;base64,' + Buffer.concat(chunks).toString('base64')
        module.exports.onLedgerQRGeneratedCallback(index, paymentIMG)
      })
>>>>>>> 8189bc2f
  } catch (ex) {
    console.error('qr.imageSync (for url ' + url + ') error: ' + ex.toString())
  }
}

<<<<<<< HEAD
const onLedgerQRGeneratedCallback = (index, chunks) => {
  const paymentIMG = 'data:image/png;base64,' + Buffer.concat(chunks).toString('base64')
=======
const onLedgerQRGeneratedCallback = (index, paymentIMG) => {
>>>>>>> 8189bc2f
  appActions.onLedgerQRGenerated(index, paymentIMG)
}

const getPaymentInfo = (state) => {
  let amount, currency

  if (!client) {
    return state
  }

  try {
    const bravery = client.getBraveryProperties()
    state = ledgerState.setInfoProp(state, 'bravery', Immutable.fromJS(bravery))
    if (bravery.fee) {
      amount = bravery.fee.amount
      currency = bravery.fee.currency
    }
    client.getWalletProperties(amount, currency, module.exports.getWalletPropertiesCallback)
  } catch (ex) {
    console.error('properties error: ' + ex.toString())
  }

  return state
}

const getWalletPropertiesCallback = (err, body) => {
  if (err) {
    if (err.message) {
      console.error('getWalletProperties error: ' + err.message)
    } else {
      console.error('getWalletProperties error: ' + err.toString())
    }
    appActions.onWalletPropertiesError()
    return
  }

  appActions.onWalletProperties(body)
}

const lockInContributionAmount = (state, balance) => {
  // Lock in contribution amount if amount hasn't been chosen and balance is non-zero
  // (ex: they receive a grant or fund the wallet)
  // Amount is only set when user explicitly picks a contribution amount
  if (balance > 0) {
    const value = getSetting(settings.PAYMENTS_CONTRIBUTION_AMOUNT, undefined, false)
    if (value === null) {
      const defaultFromConfig = ledgerState.getContributionAmount(state)
      appActions.changeSetting(settings.PAYMENTS_CONTRIBUTION_AMOUNT, defaultFromConfig)
    }
  }
}

const setNewTimeUntilReconcile = (newReconcileTime = null) => {
  client.setTimeUntilReconcile(newReconcileTime, module.exports.setNewTimeUntilReconcileCallback)
}

const setNewTimeUntilReconcileCallback = (err, stateResult) => {
  if (err) return console.error('ledger setTimeUntilReconcile error: ' + err.toString())

  if (!stateResult) {
    return
  }

  appActions.onTimeUntilReconcile(stateResult)
}

const onWalletProperties = (state, body) => {
  const currentStatus = ledgerState.getAboutProp(state, 'status')
  if (currentStatus === ledgerStatuses.SERVER_PROBLEM) {
    state = ledgerState.setAboutProp(state, 'status', '')
  }

  if (body == null) {
    return state
  }

  // Addresses
  const addresses = body.get('addresses')
  if (addresses) {
    state = ledgerState.setInfoProp(state, 'addresses', addresses)
  }

  // Update default contribution amount
  let monthly = parseFloat(body.getIn(['parameters', 'adFree', 'fee', 'BAT'])) || 0
  if (monthly < 0 || isNaN(monthly)) {
    monthly = 0
  }

  state = ledgerState.setInfoProp(state, 'contributionAmount', monthly)

  // Balance
  const balance = parseFloat(body.get('balance'))
  if (balance >= 0) {
    state = ledgerState.setInfoProp(state, 'balance', balance)
    if (balance > 0) {
      state = ledgerState.setInfoProp(state, 'userHasFunded', true)
    }
    module.exports.lockInContributionAmount(state, balance)
  }

  // Rates
  const rates = body.get('rates')
  if (rates != null) {
    state = ledgerState.setInfoProp(state, 'rates', rates)
  }

  // Current currency
  const info = ledgerState.getInfoProps(state)
  const infoRates = info.get('rates')
  const currency = 'USD' // TODO for now it's fixed
  let rate
  if (infoRates) {
    rate = infoRates.get(currency)
  }

  if (rate) {
    state = ledgerState.setInfoProp(state, 'currentRate', rate)
  }

  // Grants
  let probi = parseFloat(body.get('probi'))
  let userFunded = null
  if (!isNaN(probi)) {
    userFunded = probi
    let grants = body.get('grants') || Immutable.List()
    if (!grants.isEmpty()) {
      let grantTotal = 0
      grants = grants.map(grant => {
        grantTotal += parseFloat(grant.get('probi'))
        return {
          amount: new BigNumber(grant.get('probi').toString()).dividedBy('1e18').toNumber(),
          expirationDate: grant.get('expiryTime')
        }
      })
      state = ledgerState.setInfoProp(state, 'grants', grants)
      userFunded = probi - grantTotal
    } else {
      state = ledgerState.setInfoProp(state, 'grants', Immutable.List())
    }

    state = ledgerState.setInfoProp(state, 'userFunded', new BigNumber(userFunded.toString()).dividedBy('1e18').toNumber())
  }

  // Probi
  if (probi >= 0) {
    state = ledgerState.setInfoProp(state, 'probi', probi)
    if (userFunded != null && rate) {
      const bigProbi = new BigNumber(userFunded.toString()).dividedBy('1e18')
      const bigRate = new BigNumber(rate.toString())
      const converted = bigProbi.times(bigRate).toNumber()

      state = ledgerState.setInfoProp(state, 'converted', converted)
    }
  }

  // monthly amount list
  let list = body.getIn(['parameters', 'adFree', 'choices', 'BAT'])
  if (list == null || !Immutable.List.isList(list) || list.isEmpty()) {
    list = ledgerUtil.defaultMonthlyAmounts
  }

  const currentAmount = ledgerState.getContributionAmount(state)
  if (!list.includes(currentAmount)) {
    list = list.push(currentAmount).sort()
  }
  state = ledgerState.setInfoProp(state, 'monthlyAmounts', list)

  // unconfirmed amount
  const unconfirmed = parseFloat(body.get('unconfirmed'))
  if (unconfirmed >= 0) {
    state = ledgerState.setInfoProp(state, 'unconfirmed', unconfirmed)
    if (clientOptions.verboseP) {
      console.log('\ngetBalance refreshes ledger info: ' + ledgerState.getInfoProp(state, 'unconfirmed'))
    }
  }

  if (clientOptions.verboseP) {
    console.log('\nWalletProperties refreshes payment info')
  }

  state = module.exports.generatePaymentData(state)
  if (state.getIn(['about', 'preferences']) != null && aboutPreferencesState.getRecoveryBalanceRecalulated(state) === false) {
    state = aboutPreferencesState.setRecoveryBalanceRecalculated(state, true)
  }
  return state
}

const setPaymentInfo = (amount) => {
  let bravery

  if (!client) return

  try {
    bravery = client.getBraveryProperties()
  } catch (ex) {
    // wallet being created...
    return setTimeout(function () {
      setPaymentInfo(amount)
    }, 2 * ledgerUtil.milliseconds.second)
  }

  amount = parseFloat(amount)
  if (isNaN(amount) || (amount <= 0)) return

  let currency = 'USD'
  const addresses = client.getWalletAddresses()

  if (addresses && addresses.BAT) {
    currency = 'BAT'
  }

  underscore.extend(bravery.fee, { amount: amount, currency: currency })
  client.setBraveryProperties(bravery, module.exports.setBraveryPropertiesCallback)
}

const setBraveryPropertiesCallback = (err, result) => {
  if (err) {
    err = err.toString()
  }

  appActions.onBraveryProperties(err, result)
}

const onBraveryProperties = (state, error, result) => {
  const created = ledgerState.getInfoProp(state, 'created')
  if (created) {
    state = getPaymentInfo(state)
  }

  if (error) {
    console.error('ledger setBraveryProperties: ' + error)
    return state
  }

  if (result) {
    if (result.properties && result.properties.wallet && result.properties.wallet.keyinfo) {
      result.properties.wallet.keyinfo.seed = uintKeySeed(result.properties.wallet.keyinfo.seed)
    }
    module.exports.muonWriter(statePath, result)
  }

  return state
}

const uintKeySeed = (currentSeed) => {
  if (currentSeed == null) {
    return currentSeed
  }

  if (currentSeed instanceof Object) {
    return new Uint8Array(Object.values(currentSeed))
  }

  try {
    currentSeed.toJSON()
    return new Uint8Array(Object.values(currentSeed))
  } catch (err) { }

  return currentSeed
}

const getBalance = (state) => {
  const inProgress = ledgerState.getAboutProp(state, 'status') === ledgerStatuses.IN_PROGRESS
  if (!client || inProgress) return

  const balanceFn = module.exports.getBalance.bind(null, state)
  balanceTimeoutId = setTimeout(balanceFn, 1 * ledgerUtil.milliseconds.minute)
  return module.exports.getPaymentInfo(state)
}

const callback = (err, result, delayTime) => {
  if (clientOptions.verboseP) {
    console.log('\nledger client callback: clientP=' + (!!client) + ' errP=' + (!!err) + ' resultP=' + (!!result) +
      ' delayTime=' + delayTime)
  }

  if (err) {
    console.error('ledger client error(1): ' + JSON.stringify(err, null, 2) + (err.stack ? ('\n' + err.stack) : ''))
    if (!client) return

    if (typeof delayTime === 'undefined') {
      delayTime = random.randomInt({min: ledgerUtil.milliseconds.minute, max: 5 * ledgerUtil.milliseconds.minute})
    }
  }

  appActions.onLedgerCallback(result, delayTime)
}

const onCallback = (state, result, delayTime) => {
  let results
  let entries = client && client.report()

  if (!result) {
    run(state, delayTime)
    return state
  }

  if (result.getIn(['currentReconcile', 'timestamp']) === 0) {
    state = ledgerState.setAboutProp(state, 'status', ledgerStatuses.IN_PROGRESS)
  }

  const newAddress = result.getIn(['properties', 'wallet', 'addresses', 'BAT'])
  const oldAddress = ledgerState.getInfoProps(state).getIn(['addresses', 'BAT'])

  if (newAddress !== oldAddress) {
    state = ledgerState.setInfoProp(state, 'walletQR', Immutable.Map())
  }

  const seed = result.getIn(['properties', 'wallet', 'keyinfo', 'seed'])
  if (seed) {
    result = result.setIn(['properties', 'wallet', 'keyinfo', 'seed'], uintKeySeed(seed))
  }

  const regularResults = result.toJS()
  const notInProgress = ledgerState.getAboutProp(state, 'status') !== ledgerStatuses.IN_PROGRESS

  if (client && result.getIn(['properties', 'wallet'])) {
    if (!ledgerState.getInfoProp(state, 'created')) {
      module.exports.setPaymentInfo(ledgerState.getContributionAmount(state))
    }

    state = getStateInfo(state, regularResults) // TODO optimize if possible

    if (notInProgress) {
      state = module.exports.getPaymentInfo(state)
    }
  }

  if (notInProgress) {
    state = module.exports.cacheRuleSet(state, regularResults.ruleset)
    if (result.has('rulesetV2')) {
      results = regularResults.rulesetV2 // TODO optimize if possible
      delete regularResults.rulesetV2

      entries = []
      results.forEach((entry) => {
        const key = entry.facet + ':' + entry.publisher

        if (entry.exclude !== false) {
          entries.push({type: 'put', key: key, value: JSON.stringify(underscore.omit(entry, ['facet', 'publisher']))})
        } else {
          entries.push({type: 'del', key: key})
        }
      })

      v2RulesetDB.batch(entries, (err) => {
        if (err) return console.error(v2RulesetPath + ' error: ' + JSON.stringify(err, null, 2))

        if (entries.length === 0) return

        const publishers = ledgerState.getPublishers(state)
        for (let item of publishers) {
          const publisherKey = item[0]
          const publisher = item[1] || Immutable.Map()

          if (!publisher.getIn(['options', 'exclude'])) {
            excludeP(publisherKey, (unused, exclude) => {
              module.exports.onPublisherOptionUpdateAction(publisherKey, 'exclude', exclude)
              savePublisherOption(publisherKey, 'exclude', exclude)
            })
          }
        }
      })
    }

    if (result.has('publishersV2')) {
      delete regularResults.publishersV2
    }
  }

  // persist the new ledger state
  module.exports.muonWriter(statePath, regularResults)

  run(state, delayTime)

  return state
}

const onReferralCodeRead = (code) => {
  if (!code) {
    fetchReferralHeaders()
    return
  }

  code = code.trim()

  if (code.length > 0) {
    module.exports.roundtrip({
      server: referralServer,
      method: 'PUT',
      path: '/promo/initialize/nonua',
      payload: {
        api_key: referralAPI,
        referral_code: code,
        platform: platform
      }
    }, {}, onReferralInit)
  }
}

const onReferralInit = (err, response, body) => {
  if (err) {
    if (clientOptions.verboseP) {
      console.error(err)
    }
    return
  }

  if (body && body.download_id) {
    appActions.onReferralCodeRead(body)
    promoCodeFirstRunStorage
      .removePromoCode()
      .catch(error => {
        if (clientOptions.verboseP) {
          console.error('read error: ' + error.toString())
        }
      })
    return
  }

  if (clientOptions.verboseP) {
    console.error(`Referral check was not successful ${body}`)
  }
}

const onReferralRead = (state, body, activeWindowId) => {
  body = makeImmutable(body)

  if (body.has('offer_page_url')) {
    const url = body.get('offer_page_url')
    if (urlutil.isURL(url)) {
      if (activeWindowId === windowState.WINDOW_ID_NONE || !state.get('windowReady')) {
        // write referralPage to state if initial window is not created/visible yet
        state = updateState.setUpdateProp(state, 'referralPage', url)
      } else {
        // initial window exists and should be ready; create tab directly
        appActions.createTabRequested({
          url,
          windowId: activeWindowId,
          active: true
        })
        state = updateState.setUpdateProp(state, 'referralPage', null)
      }
    }
  }

  if (body.has('headers')) {
    const headers = body.get('headers')
    state = updateState.setUpdateProp(state, 'referralHeaders', headers)
    siteHacks.setReferralHeaders(headers)
  }

  state = updateState.setUpdateProp(state, 'referralDownloadId', body.get('download_id'))
  state = updateState.setUpdateProp(state, 'referralPromoCode', body.get('referral_code'))

  return state
}

const fetchReferralHeaders = () => {
  module.exports.roundtrip({
    server: referralServer,
    method: 'GET',
    path: '/promo/custom-headers'
  }, {}, module.exports.fetchReferralHeadersCallback)
}

const fetchReferralHeadersCallback = (err, response, body) => {
  appActions.onFetchReferralHeaders(err, response, body)
}

const onFetchReferralHeaders = (state, err, response, body) => {
  if (err) {
    if (clientOptions.verboseP) {
      console.error(makeJS(err))
    }
    return state
  }

  if (body && isList(body)) {
    state = updateState.setUpdateProp(state, 'referralHeaders', body)
    siteHacks.setReferralHeaders(body)
  }

  return state
}

const initialize = (state, paymentsEnabled) => {
  if (!v2RulesetDB) v2RulesetDB = levelUp(pathName(v2RulesetPath))
  state = enable(state, paymentsEnabled)

  ledgerNotifications.init()

  if (verifiedTimeoutId) {
    clearInterval(verifiedTimeoutId)
  }

  if (!userAgent) {
    const versionInformation = state.getIn(['about', 'brave', 'versionInformation'])
    if (versionInformation) {
      userAgent = [
        `Brave/${versionInformation.get('Brave')}`,
        `Chrome/${versionInformation.get('libchromiumcontent')}`,
        `Muon/${versionInformation.get('Muon')}`,
        versionInformation.get('OS Platform'),
        versionInformation.get('OS Architecture')
      ].join(' ')
    }
  }

  if (updateState.getUpdateProp(state, 'referralDownloadId') == null) {
    promoCodeFirstRunStorage
      .readFirstRunPromoCode()
      .then((code) => {
        onReferralCodeRead(code)
      })
      .catch(error => {
        if (clientOptions.verboseP) {
          console.error('read error: ' + error.toString())
        }
        fetchReferralHeaders()
      })
  } else {
    fetchReferralHeaders()
  }

  // Get referral headers every day
  setInterval(() => fetchReferralHeaders, (24 * ledgerUtil.milliseconds.hour))

  if (!paymentsEnabled) {
    client = null
    return ledgerState.resetInfo(state, true)
  }

  verifiedTimeoutId = setInterval(getPublisherTimestamp, 1 * ledgerUtil.milliseconds.hour)

  if (client) {
    return state
  }

  if (!ledgerPublisher) ledgerPublisher = require('bat-publisher')
  let ruleset = []
  if (typeof ledgerPublisher.ruleset === 'function') ledgerPublisher.ruleset = ledgerPublisher.ruleset()
  ledgerPublisher.ruleset.forEach(rule => {
    if (rule.consequent) ruleset.push(rule)
  })
  state = cacheRuleSet(state, ruleset)
  return module.exports.initAccessStatePath(state, statePath)
}

const initAccessStatePath = (state, statePath) => {
  let fs

  try {
    if (!fs) fs = require('fs')
    fs.access(pathName(statePath), fs.FF_OK, (err) => {
      if (err) {
        if (!bootP) {
          module.exports.disablePayments()
        }
        return
      }
      fs.readFile(pathName(statePath), (err, data) => {
        if (err) {
          module.exports.disablePayments()
          return console.error('read error: ' + err.toString())
        }

<<<<<<< HEAD
        module.exports.onInitReadAction(state, JSON.parse(data))
=======
        try {
          module.exports.onInitReadAction(state, JSON.parse(data))
          if (clientOptions.verboseP) {
            console.log('\nstarting up ledger client integration')
          }
        } catch (ex) {
          module.exports.disablePayments()
          console.error('statePath parse error: ' + ex.toString())
        }
>>>>>>> 8189bc2f
      })
    })

    return state
  } catch (err) {
    module.exports.disablePayments()
    if (err.code !== 'ENOENT') {
      console.error('statePath read error: ' + err.toString())
    }
    state = ledgerState.resetInfo(state)
    return state
  }
}

const onInitReadAction = (state, parsedData) => {
<<<<<<< HEAD
  try {
    appActions.onInitRead(parsedData)
    if (clientOptions.verboseP) {
      console.log('\nstarting up ledger client integration')
    }
  } catch (ex) {
    module.exports.disablePayments()
    console.error('statePath parse error: ' + ex.toString())
  }
=======
  appActions.onInitRead(parsedData)
>>>>>>> 8189bc2f
}

const getContributionAmount = (state) => {
  return ledgerState.getContributionAmount(state)
}

const onInitRead = (state, parsedData) => {
  const isBTC = parsedData &&
    parsedData.properties &&
    parsedData.properties.wallet &&
    parsedData.properties.wallet.keychains

  if (isBTC) {
    const fs = require('fs')
    fs.renameSync(pathName(statePath), pathName('ledger-state-btc.json'))
    state = ledgerState.resetInfo(state)
    clientprep()
    client = ledgerClient(null, underscore.extend({roundtrip: module.exports.roundtrip}, clientOptions), null)
    parsedData = client.state
    getPaymentInfo(state)
    module.exports.muonWriter(statePath, parsedData)
  }
  if (Array.isArray(parsedData.transactions)) {
    parsedData.transactions.sort((transaction1, transaction2) => {
      return transaction1.submissionStamp - transaction2.submissionStamp
    })
  }

  state = getStateInfo(state, parsedData)

  try {
    let timeUntilReconcile
    clientprep()

    const options = Object.assign({}, clientOptions)
    try {
      if (parsedData.properties.wallet.keychains.user) {
        options.version = 'v1'
      }
    } catch (ex) {}

    client = ledgerClient(parsedData.personaId,
      underscore.extend(parsedData.options, {roundtrip: module.exports.roundtrip}, options),
      parsedData)

    getPublisherTimestamp(true)

    // Scenario: User enables Payments, disables it, waits 30+ days, then
    // enables it again -> reconcileStamp is in the past.
    // In this case reset reconcileStamp to the future.
    try {
      timeUntilReconcile = client.timeUntilReconcile(synopsis, module.exports.onFuzzing)
    } catch (ex) {}

    let ledgerWindow = (ledgerState.getSynopsisOption(state, 'numFrames') - 1) * ledgerState.getSynopsisOption(state, 'frameSize')
    if (typeof timeUntilReconcile === 'number' && timeUntilReconcile < -ledgerWindow) {
      setNewTimeUntilReconcile()
    }
  } catch (ex) {
    module.exports.disablePayments()
    console.error('ledger client creation error(1): ', ex)
    return state
  }

  module.exports.delayFirstSync(parsedData)

  // Make sure bravery props are up-to-date with user settings
  const address = ledgerState.getInfoProp(state, 'address')
  if (address) {
    state = ledgerState.setInfoProp(state, 'address', client.getWalletAddress())
  }

  const contributionAmount = getContributionAmount(state)
  module.exports.setPaymentInfo(contributionAmount)
  module.exports.getBalance(state)

  return state
}

const delayFirstSync = (parsedData) => {
  // speed-up browser start-up by delaying the first synchronization action
  setTimeout(() => {
    if (!client) {
      return
    }

    appActions.onLedgerFirstSync(parsedData)
  }, 3 * ledgerUtil.milliseconds.second)
}

const onFuzzing = (pushBack, pruned = false) => {
  if (client && client.state) {
    const newStamp = pushBack ? client.state.reconcileStamp : null
    appActions.onLedgerFuzzing(newStamp, pruned)
  }
}

const onTimeUntilReconcile = (state, stateResult) => {
  state = getStateInfo(state, stateResult.toJS()) // TODO optimize
  module.exports.muonWriter(statePath, stateResult)

  return state
}

const onLedgerFirstSync = (state, parsedData) => {
  if (client.sync(module.exports.callback) === true) {
    run(state, random.randomInt({min: ledgerUtil.milliseconds.minute, max: 5 * ledgerUtil.milliseconds.minute}))
  }

  return cacheRuleSet(state, parsedData.ruleset)
}

const init = (state) => {
  return initialize(state, getSetting(settings.PAYMENTS_ENABLED))
}

const run = (state, delayTime) => {
  let noDelay = false
  if (process.env.LEDGER_NO_DELAY) {
    noDelay = ledgerClient.prototype.boolion(process.env.LEDGER_NO_DELAY)
  }

  if (clientOptions.verboseP) {
    console.log('\nledger client run: clientP=' + (!!client) + ' delayTime=' + delayTime + (noDelay ? ' LEDGER_NO_DELAY=true' : ''))

    const line = (fields) => {
      let result = ''

      fields.forEach((field) => {
        const max = (result.length > 0) ? 45 : 19

        if (!field) {
          return
        }

        if (typeof field !== 'string') field = field.toString()
        if (field.length < max) {
          let spaces = ' '.repeat(max - field.length)
          field = spaces + field
        } else {
          field = field.substr(0, max)
        }

        result += ' ' + field
      })

      console.log(result.substr(1))
    }

    line(['publisher',
      'blockedP', 'stickyP', 'verified',
      'excluded', 'eligibleP', 'visibleP',
      'contribP',
      'duration', 'visits'
    ])
    let entries = synopsis.topN() || []
    entries.forEach((entry) => {
      const publisherKey = entry.publisher
      const publisher = ledgerState.getPublisher(state, publisherKey)

      line([publisherKey,
        ledgerUtil.blockedP(state, publisherKey), ledgerUtil.stickyP(state, publisherKey), publisher.getIn(['options', 'verified']) === true,
        publisher.getIn(['options', 'exclude']) === true, ledgerUtil.eligibleP(state, publisherKey), ledgerUtil.visibleP(state, publisherKey),
        ledgerUtil.contributeP(state, publisherKey),
        Math.round(publisher.get('duration') / 1000), publisher.get('visits')])
    })
  }

  if (state == null || typeof delayTime === 'undefined' || !client) {
    return
  }

  const publishers = ledgerState.getAboutProp(state, 'synopsis') || Immutable.List()
  if (isList(publishers) && publishers.isEmpty() && client.isReadyToReconcile(synopsis, module.exports.onFuzzing)) {
    setNewTimeUntilReconcile()
  }

  let winners
  const ballots = client.ballots()
  const data = (synopsis) && (ballots > 0) && synopsisNormalizer(state, null, false, true)

  let map = null

  if (data) {
    let weights = []
    map = {}

    data.forEach((datum) => {
      map[datum.publisherKey] = {
        verified: datum.verified,
        exclude: datum.exclude,
        score: datum.score,
        pinPercentage: datum.pinPercentage,
        percentage: datum.percentage,
        votes: 0,
        weight: datum.weight
      }

      weights.push({
        publisher: datum.publisherKey,
        pinPercentage: datum.pinPercentage,
        weight: datum.weight / 100.0
      })
    })

    winners = synopsis.winners(ballots, weights) || []

    winners.forEach((winner) => {
      if (map[winner]) map[winner].votes++
    })

    client.memo('run:ballots', Object.values(map))
  }

  if (!winners) winners = []

  try {
    let stateData
    winners.forEach((winner) => {
      if (!ledgerUtil.contributeP(state, winner)) return

      const result = client.vote(winner)
      if (result) stateData = result
    })
    if (!stateData && map) {
      stateData = client.state
    }
    if (stateData) module.exports.muonWriter(statePath, stateData)
  } catch (ex) {
    console.error('ledger client error(2): ' + ex.toString() + (ex.stack ? ('\n' + ex.stack) : ''))
  }

  if (delayTime === 0) {
    try {
      delayTime = client.timeUntilReconcile(synopsis, module.exports.onFuzzing)
    } catch (ex) {
      delayTime = false
    }
    if (delayTime === false) {
      delayTime = random.randomInt({min: ledgerUtil.milliseconds.minute, max: 5 * ledgerUtil.milliseconds.minute})
    }
  }

  if (delayTime > 0) {
    if (runTimeoutId) return
    // useful for QA - #12249
    if (noDelay) delayTime = 3000

    const active = client
    if (delayTime > (1 * ledgerUtil.milliseconds.hour)) {
      delayTime = random.randomInt({min: 3 * ledgerUtil.milliseconds.minute, max: ledgerUtil.milliseconds.hour})
    }

    runTimeoutId = setTimeout(() => {
      runTimeoutId = false
      if (active !== client) return

      if (!client) {
        return console.error('\n\n*** MTR says this can\'t happen(1)... please tell him that he\'s wrong!\n\n')
      }

      if (client.sync(module.exports.callback) === true) {
        appActions.onLedgerRun(0)
      }
    }, delayTime)
    return
  }

<<<<<<< HEAD
=======
  module.exports.reconcile(callback)
  return state
}

const reconcile = (callback) => {
>>>>>>> 8189bc2f
  if (client.isReadyToReconcile(synopsis, module.exports.onFuzzing)) {
    client.reconcile(uuid.v4().toLowerCase(), callback)
  }
  return state
}

const networkConnected = () => {
  underscore.debounce(() => {
    if (!client) return

    appActions.onNetworkConnected()
  }, 1 * ledgerUtil.milliseconds.minute, true)
}

const onNetworkConnected = (state) => {
  if (runTimeoutId) {
    clearTimeout(runTimeoutId)
    runTimeoutId = false
  }

  if (client.sync(module.exports.callback) === true) {
    const delayTime = random.randomInt({min: ledgerUtil.milliseconds.minute, max: 5 * ledgerUtil.milliseconds.minute})
    run(state, delayTime)
  }

  if (balanceTimeoutId) clearTimeout(balanceTimeoutId)
  const newBalance = module.exports.getBalance.bind(null, state)
  balanceTimeoutId = setTimeout(newBalance, 5 * ledgerUtil.milliseconds.second)
}

const muonWriter = (fileName, payload) => {
  const path = pathName(fileName)
  muon.file.writeImportant(path, JSON.stringify(payload, null, 2), (success) => {
    if (!success) return console.error('write error: ' + path)

    if (quitP && (!getSetting(settings.PAYMENTS_ENABLED) && getSetting(settings.SHUTDOWN_CLEAR_HISTORY))) {
      const fs = require('fs')
      return fs.unlink(path, (err) => {
        if (err) console.error('unlink error: ' + err.toString())
      })
    }
  })
}

const migration = (state) => {
  const synopsisPath = 'ledger-synopsis.json'
  const fs = require('fs')
  const synopsisOptions = ledgerState.getSynopsisOptions(state)

  if (synopsisOptions.isEmpty()) {
    // Move data from synopsis file into appState
    try {
      fs.accessSync(pathName(synopsisPath), fs.FF_OK)
      const data = fs.readFileSync(pathName(synopsisPath))
      const parsed = JSON.parse(data)
      state = ledgerState.saveSynopsis(state, parsed.publishers, parsed.options)
      fs.unlink(pathName(synopsisPath), (err) => {
        if (err && err.code !== 'ENOENT') {
          console.error('error removing file ' + synopsisPath + ': ', err)
        }
      })
    } catch (err) {}

    // Delete ledgerInfo
    state = state.delete('ledgerInfo')

    // Move locationInfo into ledger
    if (state.has('locationInfo')) {
      const locationInfo = state.get('locationInfo')
      state = state.setIn(['ledger', 'locations'], locationInfo)
      state = state.delete('locationInfo')
    }
  }

  const oldDb = pathName('ledger-publishersV2.leveldb')
  fs.access(oldDb, fs.FF_OK, (err, result) => {
    if (err) {
      return
    }

    const fsExtra = require('fs-extra')
    fsExtra.remove(oldDb)
  })

  return state
}

const setPublishersOptions = (state, publishersArray) => {
  if (!publishersArray || publishersArray.size === 0) {
    return state
  }

  publishersArray.forEach(publisherData => {
    const publisherKey = publisherData.get('publisherKey')

    if (publisherKey == null) {
      return state
    }

    for (const data of publisherData) {
      const prop = data[0]
      const value = data[1]
      if (prop !== 'publisherKey') {
        state = ledgerState.setPublisherOption(state, publisherKey, prop, value)
        module.exports.savePublisherOption(publisherKey, prop, value)
      }
    }
  })

  return state
}

// for synopsis variable handling only
const deleteSynopsisPublisher = (publisherKey) => {
  delete synopsis.publishers[publisherKey]
}

const saveOptionSynopsis = (prop, value) => {
  synopsis.options[prop] = value
}

const savePublisherOption = (publisherKey, prop, value) => {
  if (!synopsis || !synopsis.publishers || !publisherKey) {
    return
  }

  if (!synopsis.publishers[publisherKey]) {
    synopsis.publishers[publisherKey] = {}
  }

  if (!synopsis.publishers[publisherKey].options) {
    synopsis.publishers[publisherKey].options = {}
  }

  synopsis.publishers[publisherKey].options[prop] = value
}

const savePublisherData = (publisherKey, prop, value) => {
  if (!synopsis || !synopsis.publishers || !publisherKey) {
    return
  }

  if (!synopsis.publishers[publisherKey]) {
    synopsis.publishers[publisherKey] = {}
  }

  synopsis.publishers[publisherKey][prop] = value
}

let currentMediaKey = null
const onMediaRequest = (state, xhr, type, details) => {
  if (!xhr || type == null) {
    return state
  }

  const parsed = ledgerUtil.getMediaData(xhr, type, details)
  if (parsed == null) {
    return state
  }

  if (Array.isArray(parsed)) {
    parsed.forEach(data => {
      if (data) {
        state = module.exports.processMediaData(state, data, type, details)
      }
    })
  } else {
    state = module.exports.processMediaData(state, parsed, type, details)
  }

  return state
}

const processMediaData = (state, parsed, type, details) => {
  let tabId = tabState.TAB_ID_NONE
  if (details) {
    tabId = details.get('tabId')
  }

  const mediaId = ledgerUtil.getMediaId(parsed, type)

  if (clientOptions.loggingP) {
    console.log('Media request', parsed, `Media id: ${mediaId}`)
  }

  if (mediaId == null) {
    return state
  }

  const mediaKey = ledgerUtil.getMediaKey(mediaId, type)
  let duration = ledgerUtil.getMediaDuration(state, parsed, mediaKey, type)

  if (duration == null || mediaKey == null) {
    return state
  }

  // Don't record if visit is in private tab
  if (!shouldTrackTab(state, tabId)) {
    return state
  }

  if (!ledgerPublisher) {
    ledgerPublisher = require('bat-publisher')
  }
  if (clientOptions.loggingP) {
    console.log('LOGGED EVENT', parsed, `Media id: ${mediaId}`, `Media key: ${mediaKey}`, `Duration: ${duration}ms (${duration / 1000}s)`)
  }

  let revisited = true
  const activeTabId = tabState.getActiveTabId(state)
  if (activeTabId === tabId && mediaKey !== currentMediaKey) {
    revisited = false
    currentMediaKey = mediaKey
  }

  const stateData = ledgerUtil.generateMediaCacheData(state, parsed, type, mediaKey)
  const cache = ledgerVideoCache.getDataByVideoId(state, mediaKey)
  if (clientOptions.loggingP) {
    console.log('Media cache data: ', stateData.toJS())
  }

  if (!cache.isEmpty()) {
    if (!stateData.isEmpty()) {
      state = ledgerVideoCache.mergeCacheByVideoId(state, mediaKey, stateData)
    }

    const publisherKey = cache.get('publisher')
    const publisher = ledgerState.getPublisher(state, publisherKey)
    if (!publisher.isEmpty() && publisher.has('providerName')) {
      return module.exports.saveVisit(state, publisherKey, {
        duration,
        revisited,
        ignoreMinTime: true
      })
    }
  }

  if (!stateData.isEmpty()) {
    state = ledgerVideoCache.setCacheByVideoId(state, mediaKey, stateData)
  }

  const options = underscore.extend({roundtrip: module.exports.roundtrip}, clientOptions)
  const mediaProps = {
    mediaId,
    providerName: type
  }

  ledgerPublisher.getMedia().getPublisherFromMediaProps(mediaProps, options, (error, response) => {
    if (error) {
      console.error('Error while getting publisher from media', error.toString())
      return
    }

    // publisher not found
    if (!response) {
      return
    }

    if (_internal.verboseP) {
      console.log('\ngetPublisherFromMediaProps mediaProps=' + JSON.stringify(mediaProps, null, 2) + '\nresponse=' +
        JSON.stringify(response, null, 2))
    }

    appActions.onLedgerMediaPublisher(mediaKey, response, duration, revisited)
  })

  return state
}

const onMediaPublisher = (state, mediaKey, response, duration, revisited) => {
  const publisherKey = response ? response.get('publisher') : null
  if (publisherKey == null) {
    return state
  }

  let publisher = ledgerState.getPublisher(state, publisherKey)
  const faviconName = response.get('faviconName')
  const faviconURL = response.get('faviconURL')
  const publisherURL = response.get('publisherURL')
  const providerName = response.get('providerName')

  if (!synopsis.publishers[publisherKey] || publisher.isEmpty()) {
    synopsis.initPublisher(publisherKey)

    if (!synopsis.publishers[publisherKey]) {
      return state
    }

    state = ledgerState.setPublisher(state, publisherKey, synopsis.publishers[publisherKey])

    if (!getSetting(settings.PAYMENTS_SITES_AUTO_SUGGEST)) {
      module.exports.onPublisherOptionUpdateAction(publisherKey, 'exclude', true)
      savePublisherOption(publisherKey, 'exclude', true)
    } else {
      excludeP(publisherKey, (unused, exclude) => {
        module.exports.onPublisherOptionUpdateAction(publisherKey, 'exclude', exclude)
        savePublisherOption(publisherKey, 'exclude', exclude)
      })
    }
  }

  savePublisherData(publisherKey, 'faviconName', faviconName)
  savePublisherData(publisherKey, 'faviconURL', faviconURL)
  savePublisherData(publisherKey, 'publisherURL', publisherURL)
  savePublisherData(publisherKey, 'providerName', providerName)
  state = ledgerState.setPublishersProp(state, publisherKey, 'faviconName', faviconName)
  state = ledgerState.setPublishersProp(state, publisherKey, 'faviconURL', faviconURL)
  state = ledgerState.setPublishersProp(state, publisherKey, 'publisherURL', publisherURL)
  state = ledgerState.setPublishersProp(state, publisherKey, 'providerName', providerName)

  if (publisher.isEmpty()) {
    revisited = false
  }

  const cacheObject = Immutable.Map()
    .set('publisher', publisherKey)

  // Add to cache
  state = ledgerVideoCache.mergeCacheByVideoId(state, mediaKey, cacheObject)

  state = module.exports.saveVisit(state, publisherKey, {
    duration,
    revisited,
    ignoreMinTime: true
  })

  return state
}

const getPromotion = (state) => {
  if (!getSetting(settings.PAYMENTS_ALLOW_PROMOTIONS)) {
    return
  }

  let tempClient = client
  let paymentId = null
  if (!tempClient) {
    clientprep()
    tempClient = ledgerClient(null, underscore.extend({roundtrip: module.exports.roundtrip}, clientOptions), null)
    paymentId = ledgerState.getInfoProp(state, 'paymentId')
  }

  const lang = getSetting(settings.LANGUAGE)

  tempClient.getPromotion(lang, paymentId, (err, result) => {
    if (err) {
      if (clientOptions.verboseP) {
        console.error('Error retrieving promotion', err.toString())
      }
      return
    }

    appActions.saveLedgerPromotion(result)
  })
}

const getCaptcha = (state) => {
  if (!client) {
    return
  }

  const promotion = ledgerState.getPromotion(state)
  if (promotion.isEmpty()) {
    return
  }

  client.getPromotionCaptcha(promotion.get('promotionId'), (err, body, response) => {
    if (err) {
      console.error(`Problem getting promotion captcha ${err.toString()}`)
      appActions.onCaptchaResponse(response, null)
      return
    }

    appActions.onCaptchaResponse(null, body)
  })
}

const onCaptchaResponse = (state, response, body) => {
  if (body == null) {
    if (response && response.get('statusCode') === 429) {
      return ledgerState.setPromotionProp(state, 'promotionStatus', promotionStatuses.CAPTCHA_BLOCK)
    }

    return ledgerState.setPromotionProp(state, 'promotionStatus', promotionStatuses.CAPTCHA_ERROR)
  }

  const image = `data:image/jpeg;base64,${Buffer.from(body).toString('base64')}`

  state = ledgerState.setPromotionProp(state, 'captcha', image)
  const currentStatus = ledgerState.getPromotionProp(state, 'promotionStatus')

  if (currentStatus !== promotionStatuses.CAPTCHA_ERROR) {
    state = ledgerState.setPromotionProp(state, 'promotionStatus', promotionStatuses.CAPTCHA_CHECK)
  }

  return state
}

const claimPromotion = (state, x, y) => {
  if (!client) {
    return
  }

  const promotion = ledgerState.getPromotion(state)
  if (promotion.isEmpty()) {
    return
  }

  client.setPromotion(promotion.get('promotionId'), {x, y}, (err, _, status) => {
    let param = null
    if (err) {
      console.error(`Problem claiming promotion ${err.toString()}`)
      param = status
    }

    appActions.onPromotionResponse(param)
  })
}

const onPromotionResponse = (state, status) => {
  if (status && isImmutable(status)) {
    if (status.get('statusCode') === 422) {
      // promotion already claimed
      state = ledgerState.setPromotionProp(state, 'promotionStatus', promotionStatuses.PROMO_EXPIRED)
    } else if (status.get('statusCode') === 403) {
      // captcha verification failed
      state = ledgerState.setPromotionProp(state, 'promotionStatus', promotionStatuses.CAPTCHA_ERROR)
      module.exports.getCaptcha(state)
    } else if (status.get('statusCode') === 429) {
      // too many attempts
      state = ledgerState.setPromotionProp(state, 'promotionStatus', promotionStatuses.CAPTCHA_BLOCK)
    } else {
      // general error
      state = ledgerState.setPromotionProp(state, 'promotionStatus', promotionStatuses.GENERAL_ERROR)
    }
    return state
  }

  const currentStatus = ledgerState.getPromotionProp(state, 'promotionStatus')

  if (
    currentStatus === promotionStatuses.CAPTCHA_ERROR ||
    currentStatus === promotionStatuses.CAPTCHA_CHECK ||
    currentStatus === promotionStatuses.CAPTCHA_BLOCK
  ) {
    state = ledgerState.setPromotionProp(state, 'promotionStatus', null)
  }

  ledgerNotifications.removePromotionNotification(state)
  state = ledgerState.setPromotionProp(state, 'claimedTimestamp', new Date().getTime())

  const currentTimestamp = ledgerState.getInfoProp(state, 'reconcileStamp')
  const minTimestamp = ledgerState.getPromotionProp(state, 'minimumReconcileTimestamp')

  if (minTimestamp > currentTimestamp) {
    setNewTimeUntilReconcile(minTimestamp)
  }

  if (togglePromotionTimeoutId) {
    clearTimeout(togglePromotionTimeoutId)
  }

  module.exports.getBalance(state)

  return state
}

const onPublisherTimestamp = (state, oldTimestamp, newTimestamp) => {
  if (oldTimestamp === newTimestamp) {
    return
  }

  const publishers = ledgerState.getPublishers(state)
  if (publishers.isEmpty()) {
    return
  }

  module.exports.checkVerifiedStatus(state, Array.from(publishers.keys()), newTimestamp)
}

const checkReferralActivity = (state) => {
  const downloadId = updateState.getUpdateProp(state, 'referralDownloadId')

  if (!downloadId) {
    updater.checkForUpdate(false, true)
    return state
  }

  const timestamp = updateState.getUpdateProp(state, 'referralAttemptTimestamp') || 0
  const count = updateState.getUpdateProp(state, 'referralAttemptCount') || 0

  if (count >= 30) {
    if (clientOptions.verboseP) {
      console.log('I tried 30 times, but now I need to stop trying. (Referral program)')
    }
    state = updateState.deleteUpdateProp(state, 'referralAttemptTimestamp')
    state = updateState.deleteUpdateProp(state, 'referralAttemptCount')
    state = updateState.deleteUpdateProp(state, 'referralDownloadId')
    updater.checkForUpdate(false, true)
    return state
  }

  const time = new Date().getTime()
  if (time - timestamp >= ledgerUtil.milliseconds.hour * 24) {
    state = updateState.setUpdateProp(state, 'referralAttemptCount', count + 1)
    state = updateState.setUpdateProp(state, 'referralAttemptTimestamp', time)

    module.exports.roundtrip({
      server: referralServer,
      method: 'PUT',
      path: '/promo/activity',
      payload: {
        download_id: downloadId,
        api_key: referralAPI
      }
    }, {}, activityRoundTrip)
  } else {
    updater.checkForUpdate(false, true)
  }

  return state
}

const referralCheck = (state) => {
  const installTime = state.get('firstRunTimestamp')
  const period = parseInt(process.env.LEDGER_REFERRAL_DELETE_TIME || (ledgerUtil.milliseconds.day * 90))

  if (new Date().getTime() >= installTime + period) {
    state = updateState.deleteUpdateProp(state, 'referralPromoCode')
  }

  return state
}

const activityRoundTrip = (err, response, body) => {
  if (err) {
    if (clientOptions.verboseP) {
      console.error(err)
    }
    updater.checkForUpdate(false, true)
    return
  }

  if (body && body.finalized) {
    appActions.onReferralActivity()
    return
  }

  if (clientOptions.verboseP) {
    console.log('Referral is still not ready, please wait at least 30days')
  }

  updater.checkForUpdate(false, true)
}

const disablePayments = () => {
  if (clientOptions.verboseP) {
    console.log('\nDisabling payments due to missing/corrupted state file')
  }
  appActions.changeSetting(settings.PAYMENTS_ENABLED, false)
}

const deleteWallet = (state) => {
  state = ledgerState.deleteSynopsis(state)
  state = state.setIn(['settings', settings.PAYMENTS_ENABLED], false)

  client = null
  synopsis = null

  module.exports.deleteStateFile()

  return state
}

const deleteStateFile = () => {
  const fs = require('fs')
  fs.access(pathName(statePath), fs.constants.F_OK, (err) => {
    if (err) {
      return
    }

    fs.unlink(pathName(statePath), (err) => {
      if (err) {
        return console.error('read error: ' + err.toString())
      }
    })
  })
}

const clearPaymentHistory = (state) => {
  state = ledgerState.setInfoProp(state, 'transactions', Immutable.List())
  state = ledgerState.setInfoProp(state, 'ballots', Immutable.List())
  state = ledgerState.setInfoProp(state, 'batch', Immutable.Map())

  const fs = require('fs')
  const path = pathName(statePath)
  try {
    fs.accessSync(path, fs.constants.W_OK)
    let data = fs.readFileSync(path)
    data = JSON.parse(data)
    if (data) {
      data.transactions = []
      data.ballots = []
      data.batch = {}
      muonWriter(statePath, data)
    }
  } catch (err) {
    console.error(`Problem reading ${path} when clearing payment history`)
  }

  return state
}

const getMethods = () => {
  const publicMethods = {
    backupKeys,
    recoverKeys,
    quit,
    pageDataChanged,
    init,
    initialize,
    setPaymentInfo,
    updatePublisherInfo,
    networkConnected,
    verifiedP,
    boot,
    onBootStateFile,
    onWalletProperties,
    paymentPresent,
    addFoundClosed,
    onWalletRecovery,
    onBraveryProperties,
    onLedgerFirstSync,
    onCallback,
    deleteSynopsisPublisher,
    saveOptionSynopsis,
    savePublisherOption,
    onTimeUntilReconcile,
    run,
    onNetworkConnected,
    migration,
    onInitRead,
    normalizePinned,
    roundToTarget,
    onFavIconReceived,
    savePublisherData,
    pruneSynopsis,
    onMediaRequest,
    onMediaPublisher,
    saveVisit,
    generatePaymentData,
    claimPromotion,
    onPromotionResponse,
    getBalance,
    fileRecoveryKeys,
    getPromotion,
    onPublisherTimestamp,
    checkVerifiedStatus,
    checkReferralActivity,
    setPublishersOptions,
    referralCheck,
    roundtrip,
    onFetchReferralHeaders,
    onReferralRead,
    processMediaData,
    addNewLocation,
    addSiteVisit,
    getCaptcha,
    onCaptchaResponse,
    deleteWallet,
    delayFirstSync,
    deleteStateFile,
    resetPublishers,
    clearPaymentHistory,
    synopsisNormalizer,
    cacheRuleSet,
    disablePayments,
<<<<<<< HEAD
    shouldTrackTab,
=======
>>>>>>> 8189bc2f
    recoverWalletCallback,
    getFavIcon,
    lockInContributionAmount,
    onPrintBackupKeys,
    clientprep,
    setBraveryPropertiesCallback,
    muonWriter,
    onInitReadAction,
    initAccessStatePath,
    getWalletPropertiesCallback,
    publisherTimestampCallback,
    setNewTimeUntilReconcileCallback,
    fetchReferralHeadersCallback,
<<<<<<< HEAD
    getPaymentInfo,
=======
>>>>>>> 8189bc2f
    fetchReferralHeaders,
    callback,
    onLedgerQRGeneratedCallback,
    qrWriteImage,
    onFuzzing,
<<<<<<< HEAD
    getClient: () => {
      return client
    },
    deleteStateFile,
    delayFirstSync,
    onPublisherOptionUpdateAction
=======
    reconcile,
    getClient: () => {
      return client
    }
>>>>>>> 8189bc2f
  }

  let privateMethods = {}

  if (process.env.NODE_ENV === 'test') {
    privateMethods = {
      enable,
      addSiteVisit,
      clearVisitsByPublisher: function () {
        visitsByPublisher = {}
      },
      getVisitsByPublisher: function () {
        return visitsByPublisher
      },
      getSynopsis: () => synopsis,
      setSynopsis: (data) => {
        synopsis = data
      },
      getClient: () => {
        return client
      },
      setClient: (data) => {
        client = data
      },
      setCurrentMediaKey: (key) => {
        currentMediaKey = key
      },
      resetModules: () => {
        client = null
        ledgerClient = null
        ledgerBalance = null
        ledgerPublisher = null
      },
      getCurrentMediaKey: (key) => currentMediaKey,
      observeTransactions,
      onWalletRecovery,
      getStateInfo,
      lockInContributionAmount,
      callback,
      uintKeySeed,
      loadKeysFromBackupFile,
      activityRoundTrip,
      pathName,
      onReferralInit,
      roundTripFromWindow,
      onReferralCodeRead,
      onVerifiedPStatus,
      onFuzzing,
      checkSeed,
      shouldTrackTab
    }
  }

  return Object.assign({}, publicMethods, privateMethods)
}

module.exports = getMethods()<|MERGE_RESOLUTION|>--- conflicted
+++ resolved
@@ -1831,25 +1831,14 @@
       .on('data', (chunk) => {
         chunks.push(chunk)
       })
-<<<<<<< HEAD
       .on('end', module.exports.onLedgerQRGeneratedCallback(index, chunks))
-=======
-      .on('end', () => {
-        const paymentIMG = 'data:image/png;base64,' + Buffer.concat(chunks).toString('base64')
-        module.exports.onLedgerQRGeneratedCallback(index, paymentIMG)
-      })
->>>>>>> 8189bc2f
   } catch (ex) {
     console.error('qr.imageSync (for url ' + url + ') error: ' + ex.toString())
   }
 }
 
-<<<<<<< HEAD
 const onLedgerQRGeneratedCallback = (index, chunks) => {
   const paymentIMG = 'data:image/png;base64,' + Buffer.concat(chunks).toString('base64')
-=======
-const onLedgerQRGeneratedCallback = (index, paymentIMG) => {
->>>>>>> 8189bc2f
   appActions.onLedgerQRGenerated(index, paymentIMG)
 }
 
@@ -2417,19 +2406,7 @@
           return console.error('read error: ' + err.toString())
         }
 
-<<<<<<< HEAD
         module.exports.onInitReadAction(state, JSON.parse(data))
-=======
-        try {
-          module.exports.onInitReadAction(state, JSON.parse(data))
-          if (clientOptions.verboseP) {
-            console.log('\nstarting up ledger client integration')
-          }
-        } catch (ex) {
-          module.exports.disablePayments()
-          console.error('statePath parse error: ' + ex.toString())
-        }
->>>>>>> 8189bc2f
       })
     })
 
@@ -2445,7 +2422,6 @@
 }
 
 const onInitReadAction = (state, parsedData) => {
-<<<<<<< HEAD
   try {
     appActions.onInitRead(parsedData)
     if (clientOptions.verboseP) {
@@ -2455,9 +2431,6 @@
     module.exports.disablePayments()
     console.error('statePath parse error: ' + ex.toString())
   }
-=======
-  appActions.onInitRead(parsedData)
->>>>>>> 8189bc2f
 }
 
 const getContributionAmount = (state) => {
@@ -2726,18 +2699,14 @@
     return
   }
 
-<<<<<<< HEAD
-=======
   module.exports.reconcile(callback)
   return state
 }
 
 const reconcile = (callback) => {
->>>>>>> 8189bc2f
   if (client.isReadyToReconcile(synopsis, module.exports.onFuzzing)) {
     client.reconcile(uuid.v4().toLowerCase(), callback)
   }
-  return state
 }
 
 const networkConnected = () => {
@@ -3404,17 +3373,12 @@
     getCaptcha,
     onCaptchaResponse,
     deleteWallet,
-    delayFirstSync,
-    deleteStateFile,
     resetPublishers,
     clearPaymentHistory,
     synopsisNormalizer,
     cacheRuleSet,
     disablePayments,
-<<<<<<< HEAD
     shouldTrackTab,
-=======
->>>>>>> 8189bc2f
     recoverWalletCallback,
     getFavIcon,
     lockInContributionAmount,
@@ -3428,28 +3392,19 @@
     publisherTimestampCallback,
     setNewTimeUntilReconcileCallback,
     fetchReferralHeadersCallback,
-<<<<<<< HEAD
     getPaymentInfo,
-=======
->>>>>>> 8189bc2f
     fetchReferralHeaders,
     callback,
     onLedgerQRGeneratedCallback,
     qrWriteImage,
     onFuzzing,
-<<<<<<< HEAD
     getClient: () => {
       return client
     },
     deleteStateFile,
     delayFirstSync,
-    onPublisherOptionUpdateAction
-=======
-    reconcile,
-    getClient: () => {
-      return client
-    }
->>>>>>> 8189bc2f
+    onPublisherOptionUpdateAction,
+    reconcile
   }
 
   let privateMethods = {}
