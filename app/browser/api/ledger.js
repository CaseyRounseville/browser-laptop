/* This Source Code Form is subject to the terms of the Mozilla Public
 * License, v. 2.0. If a copy of the MPL was not distributed with this file,
 * You can obtain one at http://mozilla.org/MPL/2.0/. */

'use strict'

const acorn = require('acorn')
const format = require('date-fns/format')
const Immutable = require('immutable')
const electron = require('electron')
const ipc = electron.ipcMain
const path = require('path')
const os = require('os')
const qr = require('qr-image')
const underscore = require('underscore')
const tldjs = require('tldjs')
const urlFormat = require('url').format
const levelUp = require('level')
const random = require('random-lib')
const uuid = require('uuid')
const BigNumber = require('bignumber.js')

// Actions
const appActions = require('../../../js/actions/appActions')

// State
const aboutPreferencesState = require('../../common/state/aboutPreferencesState')
const ledgerState = require('../../common/state/ledgerState')
const pageDataState = require('../../common/state/pageDataState')
const updateState = require('../../common/state/updateState')

// Constants
const settings = require('../../../js/constants/settings')
const messages = require('../../../js/constants/messages')
const ledgerStatuses = require('../../common/constants/ledgerStatuses')

// Utils
const config = require('../../../js/constants/buildConfig')
const tabs = require('../../browser/tabs')
const locale = require('../../locale')
const getSetting = require('../../../js/settings').getSetting
const {getSourceAboutUrl, isSourceAboutUrl} = require('../../../js/lib/appUrlUtil')
const urlParse = require('../../common/urlParse')
const ruleSolver = require('../../extensions/brave/content/scripts/pageInformation')
const request = require('../../../js/lib/request')
const ledgerUtil = require('../../common/lib/ledgerUtil')
const tabState = require('../../common/state/tabState')
const pageDataUtil = require('../../common/lib/pageDataUtil')
const ledgerNotifications = require('./ledgerNotifications')
const ledgerVideoCache = require('../../common/cache/ledgerVideoCache')
const updater = require('../../updater')
const promoCodeFirstRunStorage = require('../../promoCodeFirstRunStorage')
const appUrlUtil = require('../../../js/lib/appUrlUtil')
const urlutil = require('../../../js/lib/urlutil')
const windowState = require('../../common/state/windowState')
const {makeImmutable, makeJS, isList} = require('../../common/state/immutableUtil')
const siteHacks = require('../../siteHacks')
const UrlUtil = require('../../../js/lib/urlutil')

// Caching
let locationDefault = 'NOOP'
let currentUrl = locationDefault
let currentTimestamp = new Date().getTime()
let visitsByPublisher = {}
let bootP
let quitP
const _internal = {
  verboseP: process.env.LEDGER_VERBOSE || false,
  debugP: process.env.LEDGER_DEBUG || false,
  ruleset: {
    raw: [],
    cooked: []
  }
}
let userAgent = ''

// Libraries
let ledgerPublisher
let ledgerClient
let ledgerBalance
let client
let synopsis

// Timers
let balanceTimeoutId = false
let runTimeoutId
let promotionTimeoutId
let togglePromotionTimeoutId
let verifiedTimeoutId = false

// Database
let v2RulesetDB
const v2RulesetPath = 'ledger-rulesV2.leveldb'
const statePath = 'ledger-state.json'

// Definitions
const clientOptions = {
  debugP: process.env.LEDGER_DEBUG,
  loggingP: process.env.LEDGER_LOGGING,
  rulesTestP: process.env.LEDGER_RULES_TESTING,
  verboseP: process.env.LEDGER_VERBOSE,
  server: process.env.LEDGER_SERVER_URL,
  createWorker: electron.app.createWorker,
  version: 'v2',
  environment: process.env.LEDGER_ENVIRONMENT || 'production'
}

const platforms = {
  'darwin': 'osx',
  'win32x64': 'winx64',
  'win32ia32': 'winia32',
  'linux': 'linux'
}

let platform = platforms[process.platform]

if (process.platform === 'win32') {
  platform = platforms[process.platform + process.arch]
}

let referralServer = 'https://laptop-updates-staging.herokuapp.com'
let referralAPI = 'key'

if (clientOptions.environment === 'production') {
  referralServer = 'https://laptop-updates.brave.com'
  referralAPI = config.referralAPI || process.env.LEDGER_REFERRAL_API_KEY || ''
}

const fileTypes = {
  bmp: Buffer.from([0x42, 0x4d]),
  gif: Buffer.from([0x47, 0x49, 0x46, 0x38, [0x37, 0x39], 0x61]),
  ico: Buffer.from([0x00, 0x00, 0x01, 0x00]),
  jpeg: Buffer.from([0xff, 0xd8, 0xff]),
  png: Buffer.from([0x89, 0x50, 0x4e, 0x47, 0x0d, 0x0a, 0x1a, 0x0a])
}
const minimumVisitTimeDefault = 8 * 1000
let signatureMax = 0
underscore.keys(fileTypes).forEach((fileType) => {
  if (signatureMax < fileTypes[fileType].length) signatureMax = fileTypes[fileType].length
})
signatureMax = Math.ceil(signatureMax * 1.5)

if (ipc) {
  ipc.on(messages.LEDGER_PUBLISHER, (event, location) => {
    if (!synopsis || event.sender.session === electron.session.fromPartition('default') || !tldjs.isValid(tldjs.getDomain(location))) {
      event.returnValue = {}
      return
    }

    let ctx = urlParse(location, true)
    ctx.TLD = tldjs.getPublicSuffix(ctx.host)
    if (!ctx.TLD) {
      if (_internal.verboseP) console.log('\nno TLD for:' + ctx.host)
      event.returnValue = {}
      return
    }

    ctx = underscore.mapObject(ctx, function (value) {
      if (!underscore.isFunction(value)) return value
    })
    ctx.URL = location
    ctx.SLD = tldjs.getDomain(ctx.host)
    ctx.RLD = tldjs.getSubdomain(ctx.host)
    ctx.QLD = ctx.RLD ? underscore.last(ctx.RLD.split('.')) : ''

    if (!event.sender.isDestroyed()) {
      event.sender.send(messages.LEDGER_PUBLISHER_RESPONSE + '-' + location, {
        context: ctx,
        rules: _internal.ruleset.cooked
      })
    }
  })
}

let ledgerPaymentsPresent = {}
const paymentPresent = (state, tabId, present) => {
  if (present) {
    ledgerPaymentsPresent[tabId] = present
  } else {
    delete ledgerPaymentsPresent[tabId]
  }

  if (getSetting(settings.PAYMENTS_ENABLED) && present) {
    if (!balanceTimeoutId) {
      module.exports.getBalance(state)
    }

    appActions.onPromotionGet()

    state = checkSeed(state)
    getPublisherTimestamp(true)
  } else if (balanceTimeoutId) {
    clearTimeout(balanceTimeoutId)
    balanceTimeoutId = false
  }

  return state
}

const checkSeed = (state) => {
  const seed = ledgerState.getInfoProp(state, 'passphrase')
  let localClient = client

  if (!localClient) {
    localClient = require('bat-client')
  }

  if (seed && localClient && !localClient.isValidPassPhrase(seed)) {
    state = ledgerState.setAboutProp(state, 'status', ledgerStatuses.CORRUPTED_SEED)
  }

  return state
}

const getPublisherTimestamp = (updateList) => {
  if (!client) {
    return
  }

  const publisherTimestampFn = module.exports.publisherTimestampCallback.bind(updateList)
  client.publisherTimestamp(publisherTimestampFn)
}

const publisherTimestampCallback = (updateList, err, result) => {
  if (err || !result) {
    console.error('Error while retrieving publisher timestamp', err.toString())
    return
  }

  appActions.onPublisherTimestamp(result.timestamp, updateList)
}

const addFoundClosed = (state) => {
  if (balanceTimeoutId) {
    clearTimeout(balanceTimeoutId)
  }
  const balanceFn = module.exports.getBalance.bind(null, state)
  balanceTimeoutId = setTimeout(balanceFn, 5 * ledgerUtil.milliseconds.second)
}

const boot = () => {
  if (bootP || client) {
    return
  }

  bootP = true
  const fs = require('fs')
  fs.access(pathName(statePath), fs.FF_OK, (err) => {
    if (!err) return

    if (err.code !== 'ENOENT') console.error('statePath read error: ' + err.toString())

    appActions.onBootStateFile()
  })
}

const onBootStateFile = (state) => {
  state = ledgerState.setInfoProp(state, 'creating', true)

  try {
    clientprep()
    client = ledgerClient(null, underscore.extend({roundtrip: module.exports.roundtrip}, clientOptions), null)
    getPublisherTimestamp()
  } catch (ex) {
    state = ledgerState.resetInfo(state)
    bootP = false
    console.error('ledger client boot error: ', ex)
    return state
  }
  if (client.sync(module.exports.callback) === true) {
    run(state, random.randomInt({min: ledgerUtil.milliseconds.minute, max: 5 * ledgerUtil.milliseconds.minute}))
  }

  module.exports.getBalance(state)

  bootP = false
  return state
}

const promptForRecoveryKeyFile = () => {
  const defaultRecoveryKeyFilePath = path.join(electron.app.getPath('downloads'), '/brave_wallet_recovery.txt')
  if (process.env.SPECTRON) {
    // skip the dialog for tests
    console.log(`for test, trying to recover keys from path: ${defaultRecoveryKeyFilePath}`)
    return defaultRecoveryKeyFilePath
  } else {
    const dialog = electron.dialog
    const BrowserWindow = electron.BrowserWindow
    dialog.showDialog(BrowserWindow.getFocusedWindow(), {
      type: 'select-open-file',
      defaultPath: defaultRecoveryKeyFilePath,
      extensions: [['txt']],
      includeAllFiles: false
    }, (files) => {
      appActions.onFileRecoveryKeys((files && files.length ? files[0] : null))
    })
  }
}

const logError = (state, err, caller) => {
  if (err) {
    console.error('Error in %j: %j', caller, err)
    state = ledgerState.setLedgerError(state, err, caller)
  } else {
    state = ledgerState.setLedgerError(state)
  }

  return state
}

const loadKeysFromBackupFile = (state, filePath) => {
  let recoveryKey = null
  const fs = require('fs')
  let data = fs.readFileSync(filePath)

  if (!data || !data.length || !(data.toString())) {
    state = logError(state, 'No data in backup file', 'recoveryWallet')
  } else {
    try {
      const recoveryFileContents = data.toString()

      let messageLines = recoveryFileContents.match(/^.+$/gm)

      let passphraseLine = '' || messageLines[2]

      const passphrasePattern = new RegExp([locale.translation('ledgerBackupText4'), '(.+)$'].join(' '))
      recoveryKey = (passphraseLine.match(passphrasePattern) || [])[1]
    } catch (exc) {
      state = logError(state, exc, 'recoveryWallet')
    }
  }

  return {
    state,
    recoveryKey
  }
}

const getPublisherData = (result, scorekeeper) => {
  let duration = result.duration

  let data = {
    verified: result.options.verified || false,
    exclude: result.options.exclude || false,
    publisherKey: result.publisherKey,
    providerName: result.providerName,
    siteName: result.publisherKey,
    views: result.visits,
    duration: duration,
    daysSpent: 0,
    hoursSpent: 0,
    minutesSpent: 0,
    secondsSpent: 0,
    faviconURL: result.faviconURL,
    score: result.scores ? result.scores[scorekeeper] : 0,
    pinPercentage: result.pinPercentage,
    weight: result.pinPercentage
  }

  data.publisherURL = result.publisherURL || ((result.protocol || 'https:') + '//' + result.publisherKey)

  // media publisher
  if (result.faviconName) {
    data.siteName = locale.translation('publisherMediaName', {
      publisherName: result.faviconName,
      provider: result.providerName
    })
  }

  if (duration >= ledgerUtil.milliseconds.day) {
    data.daysSpent = Math.max(Math.round(duration / ledgerUtil.milliseconds.day), 1)
  } else if (duration >= ledgerUtil.milliseconds.hour) {
    data.hoursSpent = Math.max(Math.floor(duration / ledgerUtil.milliseconds.hour), 1)
    data.minutesSpent = Math.round((duration % ledgerUtil.milliseconds.hour) / ledgerUtil.milliseconds.minute)
  } else if (duration >= ledgerUtil.milliseconds.minute) {
    data.minutesSpent = Math.max(Math.floor(duration / ledgerUtil.milliseconds.minute), 1)
    data.secondsSpent = Math.round((duration % ledgerUtil.milliseconds.minute) / ledgerUtil.milliseconds.second)
  } else {
    data.secondsSpent = Math.max(Math.round(duration / ledgerUtil.milliseconds.second), 1)
  }

  if (_internal.verboseP) {
    console.log('\ngetPublisherData result=' + JSON.stringify(result, null, 2) + '\ndata=' + JSON.stringify(data, null, 2))
  }

  return data
}

const normalizePinned = (dataPinned, total, target, setOne) => dataPinned.map((publisher) => {
  let newPer
  let floatNumber

  if (setOne) {
    newPer = 1
    floatNumber = 1
  } else {
    floatNumber = (publisher.pinPercentage / total) * target
    newPer = Math.floor(floatNumber)
    if (newPer < 1) {
      newPer = 1
    }
  }

  publisher.weight = floatNumber
  publisher.pinPercentage = newPer
  return publisher
})

// courtesy of https://stackoverflow.com/questions/13483430/how-to-make-rounded-percentages-add-up-to-100#13485888
const roundToTarget = (l, target, property) => {
  let off = target - underscore.reduce(l, (acc, x) => { return acc + Math.round(x[property]) }, 0)

  return underscore.sortBy(l, (x) => Math.round(x[property]) - x[property])
    .map((x, i) => {
      x[property] = Math.round(x[property]) + (off > i) - (i >= (l.length + off))
      return x
    })
}

// Removes entries older entries and entries that have 0 visits across windows
const pruneSynopsis = (state) => {
  if (!synopsis) {
    return state
  }

  const json = synopsis.toJSON()
  if (!json || !json.publishers) {
    return state
  }

  appActions.onPruneSynopsis(json.publishers)

  return ledgerState.saveSynopsis(state, json.publishers)
}

// TODO we should convert this function and all related ones into immutable
// TODO merge publishers and publisherData that is created in getPublisherData
// so that we don't need to create new Map every single time
const synopsisNormalizer = (state, changedPublisher, returnState = true, prune = false) => {
  let dataPinned = [] // change to list
  let dataUnPinned = [] // change to list
  let dataExcluded = [] // change to list
  const scorekeeper = ledgerState.getSynopsisOption(state, 'scorekeeper')

  if (prune) {
    state = module.exports.pruneSynopsis(state)
  }

  let publishers = ledgerState.getPublishers(state).toJS()
  let pinnedTotal = 0
  let unPinnedTotal = 0
  Object.keys(publishers).forEach(publisherKey => {
    let publisher = publishers[publisherKey]

    if (!ledgerUtil.visibleP(state, publisherKey)) {
      return
    }

    publisher.publisherKey = publisherKey

    if (publisher.pinPercentage && publisher.pinPercentage > 0) {
      // pinned
      pinnedTotal += publisher.pinPercentage
      dataPinned.push(getPublisherData(publisher, scorekeeper))
    } else if (ledgerUtil.stickyP(state, publisher.publisherKey)) {
      // unpinned
      unPinnedTotal += publisher.scores ? publisher.scores[scorekeeper] : 0
      dataUnPinned.push(publisher)
    } else {
      // excluded
      let newPublisher = getPublisherData(publisher, scorekeeper)
      newPublisher.percentage = 0
      newPublisher.weight = 0
      dataExcluded.push(newPublisher)
    }
  })

  if (
    dataPinned.length === 0 &&
    dataUnPinned.length === 0 &&
    dataExcluded.length === 0
  ) {
    if (returnState) {
      return ledgerState.saveAboutSynopsis(state, Immutable.List())
    }

    return []
  }

  // round if over 100% of pinned publishers
  if (pinnedTotal > 100) {
    if (changedPublisher) {
      let changedObject = dataPinned.find(publisher => publisher.publisherKey === changedPublisher)
      if (changedObject) {
        const setOne = changedObject.pinPercentage > (100 - dataPinned.length - 1)

        if (setOne) {
          changedObject.pinPercentage = 100 - dataPinned.length + 1
          changedObject.weight = changedObject.pinPercentage
        }

        const pinnedRestTotal = pinnedTotal - changedObject.pinPercentage
        dataPinned = dataPinned.filter(publisher => publisher.publisherKey !== changedPublisher)
        dataPinned = module.exports.normalizePinned(dataPinned, pinnedRestTotal, (100 - changedObject.pinPercentage), setOne)
        dataPinned = module.exports.roundToTarget(dataPinned, (100 - changedObject.pinPercentage), 'pinPercentage')

        dataPinned.push(changedObject)
      }
    } else {
      dataPinned = module.exports.normalizePinned(dataPinned, pinnedTotal, 100)
      dataPinned = module.exports.roundToTarget(dataPinned, 100, 'pinPercentage')
    }

    dataUnPinned = dataUnPinned.map((result) => {
      let publisher = getPublisherData(result, scorekeeper)
      publisher.percentage = 0
      publisher.weight = 0
      return publisher
    })
  } else if (dataUnPinned.length === 0 && pinnedTotal < 100) {
    // when you don't have any unpinned sites and pinned total is less then 100 %
    let changedObject = dataPinned.find(publisher => publisher.publisherKey === changedPublisher)
    if (changedObject) {
      const pinnedRestTotal = pinnedTotal - changedObject.pinPercentage
      const restPercentage = 100 - changedObject.pinPercentage
      dataPinned = dataPinned.filter(publisher => publisher.publisherKey !== changedPublisher)
      dataPinned = module.exports.normalizePinned(dataPinned, pinnedRestTotal, restPercentage)
      dataPinned = module.exports.roundToTarget(dataPinned, restPercentage, 'pinPercentage')
      dataPinned.push(changedObject)
    } else {
      dataPinned = module.exports.normalizePinned(dataPinned, pinnedTotal, 100, false)
      dataPinned = module.exports.roundToTarget(dataPinned, 100, 'pinPercentage')
    }
  } else {
    // unpinned publishers
    dataUnPinned = dataUnPinned.map((result) => {
      let publisher = getPublisherData(result, scorekeeper)
      const floatNumber = (publisher.score / unPinnedTotal) * (100 - pinnedTotal)
      publisher.percentage = Math.round(floatNumber)
      publisher.weight = floatNumber
      return publisher
    })

    // normalize unpinned values
    dataUnPinned = module.exports.roundToTarget(dataUnPinned, (100 - pinnedTotal), 'percentage')
  }

  const newData = dataPinned.concat(dataUnPinned, dataExcluded)

  // sync synopsis
  newData.forEach((item) => {
    const publisherKey = item.publisherKey
    const weight = item.weight
    const pinPercentage = item.pinPercentage
    savePublisherData(publisherKey, 'weight', weight)
    savePublisherData(publisherKey, 'pinPercentage', pinPercentage)
    state = ledgerState.setPublishersProp(state, publisherKey, 'weight', weight)
    state = ledgerState.setPublishersProp(state, publisherKey, 'pinPercentage', pinPercentage)
  })

  if (returnState) {
    return ledgerState.saveAboutSynopsis(state, newData)
  }

  return newData
}

const updatePublisherInfo = (state, changedPublisher, refresh = false) => {
  if (!refresh && !getSetting(settings.PAYMENTS_ENABLED)) {
    return state
  }

  state = synopsisNormalizer(state, changedPublisher)

  return state
}

const inspectP = (db, path, publisher, property, key, callback) => {
  const done = (err, result) => {
    if (callback) {
      if (err) {
        callback(err, null)
        return
      }

      callback(err, result[property])
    }
  }

  if (!key) key = publisher
  db.get(key, (err, value) => {
    let result

    if (err) {
      if (!err.notFound) console.error(path + ' get ' + key + ' error: ' + JSON.stringify(err, null, 2))
      return done(err)
    }

    try {
      result = JSON.parse(value)
    } catch (ex) {
      console.error(v2RulesetPath + ' stream invalid JSON ' + key + ': ' + value)
      result = {}
    }

    done(null, result)
  })
}

// TODO rename function name
const verifiedP = (state, publisherKey, callback, lastUpdate) => {
  const clientCallback = (err, result) => {
    if (err) {
      console.error(`Error verifying publisher ${publisherKey}: `, err.toString())
      return
    }

    if (callback) {
      if (result) {
        callback(null, result, lastUpdate)
      } else {
        callback(err, {})
      }
    }
  }

  if (Array.isArray(publisherKey)) {
    client.publishersInfo(publisherKey, clientCallback)
  } else {
    client.publisherInfo(publisherKey, clientCallback)
  }

  if (process.env.NODE_ENV === 'test') {
    ['brianbondy.com', 'clifton.io'].forEach((key) => {
      if (ledgerState.hasPublisher(state, key)) {
        state = ledgerState.setPublisherOption(state, key, 'verified', true)
        savePublisherOption(publisherKey, 'verified', true)
      }
    })
    state = updatePublisherInfo(state)
  }

  return state
}

// TODO rename function
const excludeP = (publisherKey, callback) => {
  let doneP

  const done = (err, result) => {
    doneP = true
    callback(err, result)
  }

  if (!v2RulesetDB) {
    return setTimeout(() => excludeP(publisherKey, callback), 5 * ledgerUtil.milliseconds.second)
  }

  inspectP(v2RulesetDB, v2RulesetPath, publisherKey, 'exclude', 'domain:' + publisherKey, (err, result) => {
    if (!err) {
      return done(err, result)
    }

    let props = ledgerPublisher.getPublisherProps(publisherKey)
    if (!props) return done()

    v2RulesetDB.createReadStream({lt: 'domain:'}).on('data', (data) => {
      if (doneP) return

      const sldP = data.key.indexOf('SLD:') === 0
      const tldP = data.key.indexOf('TLD:') === 0
      if (!tldP && !sldP) return

      if (underscore.intersection(data.key.split(''),
          ['^', '$', '*', '+', '?', '[', '(', '{', '|']).length === 0) {
        if (data.key !== ('TLD:' + props.TLD) && (props.SLD && data.key !== ('SLD:' + props.SLD.split('.')[0]))) {
          return
        }
      } else {
        try {
          const regexp = new RegExp(data.key.substr(4))
          if (!regexp.test(props[tldP ? 'TLD' : 'SLD'])) return
        } catch (ex) {
          console.error(v2RulesetPath + ' stream invalid regexp ' + data.key + ': ' + ex.toString())
        }
      }

      let result
      try {
        result = JSON.parse(data.value)
      } catch (ex) {
        console.error(v2RulesetPath + ' stream invalid JSON ' + data.entry + ': ' + data.value)
      }

      done(null, result.exclude)
    }).on('error', (err) => {
      console.error(v2RulesetPath + ' stream error: ' + JSON.stringify(err, null, 2))
    }).on('close', () => {
    }).on('end', () => {
      if (!doneP) done(null, false)
    })
  })
}

const addSiteVisit = (state, timestamp, location, tabId, manualAdd = false) => {
  if (!synopsis || location == null) {
    return state
  }

  location = pageDataUtil.getInfoKey(location)

  const minimumVisitTime = getSetting(settings.PAYMENTS_MINIMUM_VISIT_TIME)
  const duration = manualAdd ? parseInt(minimumVisitTime) : new Date().getTime() - timestamp
  const locationData = manualAdd ? Immutable.fromJS({ publisher: tldjs.getDomain(location) }) : ledgerState.getLocation(state, location)

  if (_internal.verboseP) {
    console.log(
      `locations[${location}]=${JSON.stringify(locationData, null, 2)} ` +
      `duration=${(duration)} msec tabId= ${tabId}`
    )
  }

  if (locationData.isEmpty()) {
    return state
  }

  let publisherKey = locationData.get('publisher')
  let revisitP = false

  if (duration >= minimumVisitTime) {
    if (!visitsByPublisher[publisherKey]) {
      visitsByPublisher[publisherKey] = {}
    }

    if (!visitsByPublisher[publisherKey][location]) {
      visitsByPublisher[publisherKey][location] = {
        tabIds: []
      }
    }

    revisitP = manualAdd ? false : visitsByPublisher[publisherKey][location].tabIds.indexOf(tabId) !== -1
    if (!revisitP) {
      visitsByPublisher[publisherKey][location].tabIds.push(tabId)
    }
  }

  return module.exports.saveVisit(state, publisherKey, {
    duration,
    revisited: revisitP
  })
}

const saveVisit = (state, publisherKey, options) => {
  if (!synopsis || !publisherKey || !options) {
    return state
  }

  if (_internal.verboseP) {
    console.log('\nadd publisher ' + publisherKey + ': ' + (options.duration / 1000) + ' sec' + ' revisitP=' + options.revisited)
  }

  synopsis.addPublisher(publisherKey, {
    duration: options.duration,
    revisitP: options.revisited,
    ignoreMinTime: options.ignoreMinTime || false
  })
  state = ledgerState.setPublisher(state, publisherKey, synopsis.publishers[publisherKey])
  state = updatePublisherInfo(state)
  state = module.exports.checkVerifiedStatus(state, publisherKey)

  return state
}

const onVerifiedPStatus = (error, result, lastUpdate) => {
  if (error || result == null) {
    return
  }

  if (!Array.isArray(result)) {
    result = [result]
  }

  if (result.length === 0) {
    return
  }

  const data = result.reduce((publishers, item) => {
    if (item.err) {
      return publishers
    }

    const publisherKey = item.publisher
    let verified = false
    if (item && item.properties) {
      verified = !!item.properties.verified
      savePublisherOption(publisherKey, 'verified', verified)
    }

    savePublisherOption(publisherKey, 'verifiedTimestamp', lastUpdate)

    publishers.push({
      publisherKey,
      verified,
      verifiedTimestamp: lastUpdate
    })

    return publishers
  }, [])

  if (data && data.length > 0) {
    appActions.onPublishersOptionUpdate(data)
  }
}

const checkVerifiedStatus = (state, publisherKeys, publisherTimestamp) => {
  if (publisherKeys == null) {
    return state
  }

  if (!Array.isArray(publisherKeys)) {
    publisherKeys = [publisherKeys]
  }

  const lastUpdate = parseInt(publisherTimestamp || ledgerState.getLedgerValue(state, 'publisherTimestamp'))
  const checkKeys = publisherKeys.reduce((init, key) => {
    const lastPublisherUpdate = parseInt(ledgerState.getPublisherOption(state, key, 'verifiedTimestamp') || 0)

    if (lastUpdate > lastPublisherUpdate) {
      init.push(key)
    }

    return init
  }, [])

  if (checkKeys.length === 0) {
    return state
  }

  state = module.exports.verifiedP(state, checkKeys, onVerifiedPStatus, lastUpdate)

  return state
}

const shouldTrackTab = (state, tabId) => {
  let tabFromState = tabState.getByTabId(state, tabId)
  if (tabFromState == null) {
    tabFromState = pageDataState.getLastClosedTab(state, tabId)
  }
  const isPrivate = !tabFromState.get('partition', '').startsWith('persist:') || tabFromState.get('incognito')
  return !isPrivate && !tabFromState.isEmpty() && ledgerUtil.shouldTrackView(tabFromState)
}

const addNewLocation = (state, location, tabId = tabState.TAB_ID_NONE, keepInfo = false, manualAdd = false) => {
  // We always want to have the latest active tabId
  const currentTabId = manualAdd ? tabId : pageDataState.getLastActiveTabId(state)
  state = pageDataState.setLastActiveTabId(state, tabId)
  if (location === currentUrl && !manualAdd) {
    return state
  }

  // Save previous recorder page
  if (currentUrl !== locationDefault && currentTabId != null && currentTabId !== tabState.TAB_ID_NONE && !manualAdd) {
    if (module.exports.shouldTrackTab(state, currentTabId)) {
      state = module.exports.addSiteVisit(state, currentTimestamp, currentUrl, currentTabId)
    }
  }

  if (manualAdd) {
    const minimumVisits = getSetting(settings.PAYMENTS_MINIMUM_VISITS)
    for (let v = 0; v < minimumVisits; v++) {
      state = module.exports.addSiteVisit(state, currentTimestamp, location, currentTabId, manualAdd)
    }
    return state
  }

  if (location === locationDefault && !keepInfo) {
    state = pageDataState.resetInfo(state)
  }

  // Update to the latest view
  currentUrl = location
  currentTimestamp = new Date().getTime()
  return state
}

const onFavIconReceived = (state, publisherKey, blob) => {
  if (publisherKey == null) {
    return state
  }

  state = ledgerState.setPublishersProp(state, publisherKey, 'faviconURL', blob)
  module.exports.savePublisherData(publisherKey, 'faviconURL', blob)

  return state
}

const getFavIcon = (state, publisherKey, page) => {
  let publisher = ledgerState.getPublisher(state, publisherKey)
  const protocol = page.get('protocol')
  if (protocol && !publisher.get('protocol')) {
    publisher = publisher.set('protocol', protocol)
    state = ledgerState.setPublishersProp(state, publisherKey, 'protocol', protocol)
  }

  if (publisher.get('faviconURL') == null && (page.get('faviconURL') || publisher.get('protocol'))) {
    let faviconURL = page.get('faviconURL') || publisher.get('protocol') + '//' + urlParse(page.get('key')).host + '/favicon.ico'
    if (_internal.debugP) {
      console.log('\nrequest: ' + faviconURL)
    }

    state = ledgerState.setPublishersProp(state, publisherKey, 'faviconURL', null)
    fetchFavIcon(publisherKey, faviconURL)
  }

  return state
}

const fetchFavIcon = (publisherKey, url, redirects) => {
  if (typeof redirects === 'undefined') {
    redirects = 0
  }

  request.request({url: url, responseType: 'blob'}, (err, response, blob) => {
    let matchP, prefix, tail

    if (response && _internal.verboseP) {
      console.log('[ response for ' + url + ' ]')
      console.log('>>> HTTP/' + response.httpVersionMajor + '.' + response.httpVersionMinor + ' ' + response.statusCode +
        ' ' + (response.statusMessage || ''))
      underscore.keys(response.headers).forEach((header) => {
        console.log('>>> ' + header + ': ' + response.headers[header])
      })
      console.log('>>>')
      console.log('>>> ' + (blob || '').substr(0, 80))
    }

    if (_internal.debugP) {
      console.log('\nresponse: ' + url +
        ' errP=' + (!!err) + ' blob=' + (blob || '').substr(0, 80) + '\nresponse=' +
        JSON.stringify(response, null, 2))
    }

    if (err) {
      console.error('response error: ' + err.toString() + '\n' + err.stack)
      return null
    }

    if (response.statusCode === 301 && response.headers.location) {
      if (redirects < 3) fetchFavIcon(publisherKey, response.headers.location, redirects++)
      return null
    }

    if (response.statusCode !== 200 || response.headers['content-length'] === '0') {
      return null
    }

    tail = blob.indexOf(';base64,')
    if (blob.indexOf('data:image/') !== 0) {
      // NB: for some reason, some sites return an image, but with the wrong content-type...
      if (tail <= 0) {
        return null
      }

      prefix = Buffer.from(blob.substr(tail + 8, signatureMax), 'base64')
      underscore.keys(fileTypes).forEach((fileType) => {
        if (matchP) return
        if (
          prefix.length < fileTypes[fileType].length ||
          fileTypes[fileType].compare(prefix, 0, fileTypes[fileType].length) !== 0
        ) {
          return
        }

        blob = 'data:image/' + fileType + blob.substr(tail)
        matchP = true
      })
      if (!matchP) {
        return
      }
    } else if (tail > 0 && (tail + 8 >= blob.length)) return

    appActions.onFavIconReceived(publisherKey, blob)
  })
}

const pageDataChanged = (state, viewData = {}, keepInfo = false) => {
  if (!getSetting(settings.PAYMENTS_ENABLED)) {
    return state
  }

  let info = pageDataState.getLastInfo(state)
  const tabId = viewData.tabId || pageDataState.getLastActiveTabId(state)
  let location = viewData.location || locationDefault

  if (!synopsis) {
    state = addNewLocation(state, locationDefault, tabId)
    return state
  }

  if (UrlUtil.isUrlPDF(location)) {
    location = UrlUtil.getLocationIfPDF(location)
    info = Immutable.fromJS({
      key: location,
      location: location
    })
  }

  const realUrl = getSourceAboutUrl(location) || location
  if (
    info.isEmpty() &&
    !isSourceAboutUrl(realUrl) &&
    viewData &&
    viewData.tabId != null &&
    viewData.location != null
  ) {
    // we need to add visit even when you switch from about page to a normal site
    state = addNewLocation(state, location, tabId)
    return state
  } else if (info.isEmpty() || isSourceAboutUrl(realUrl)) {
    // we need to log empty visit
    state = addNewLocation(state, locationDefault, tabId, keepInfo)
    return state
  }

  let locationKey = info.get('key')
  const locationData = ledgerState.getLocation(state, locationKey)
  let publisherKey = locationData.get('publisher')
  let publisher = ledgerState.getPublisher(state, publisherKey)
  if (!publisher.isEmpty()) {
    if (publisher.get('faviconURL') == null) {
      state = module.exports.getFavIcon(state, publisherKey, info)
    }
  } else {
    const infoPublisher = info.get('publisher')
    if (infoPublisher != null) {
      publisherKey = infoPublisher
    } else {
      try {
        // TODO this is only filled when you have ledger on, which means that this whole pageDataChanged
        // can be ignored if ledger is disabled?
        publisherKey = ledgerPublisher.getPublisher(locationKey, _internal.ruleset.raw)
      } catch (ex) {
        console.error('getPublisher error for ' + locationKey + ': ' + ex.toString())
      }
    }

    if (!publisherKey || (ledgerUtil.blockedP(state, publisherKey))) {
      publisherKey = null
    }

    if (publisherKey) {
      publisher = ledgerState.getPublisher(state, publisherKey)
    }

    state = ledgerState.setLocationProp(state, info.get('key'), 'publisher', publisherKey)
  }

  if (publisherKey && publisher.isEmpty()) {
    const initP = !ledgerState.hasPublisher(state, publisherKey)
    synopsis.initPublisher(publisherKey)

    if (synopsis.publishers[publisherKey]) {
      state = ledgerState.setPublisher(state, publisherKey, synopsis.publishers[publisherKey])
    }

    if (initP) {
      if (!getSetting(settings.PAYMENTS_SITES_AUTO_SUGGEST)) {
        appActions.onPublisherOptionUpdate(publisherKey, 'exclude', true)
        savePublisherOption(publisherKey, 'exclude', true)
      } else {
        excludeP(publisherKey, (unused, exclude) => {
          appActions.onPublisherOptionUpdate(publisherKey, 'exclude', exclude)
          savePublisherOption(publisherKey, 'exclude', exclude)
        })
      }
    }

    state = module.exports.getFavIcon(state, publisherKey, info)
  }

  state = addNewLocation(state, location, tabId, keepInfo)

  return state
}

const backupKeys = (state, backupAction) => {
  const date = format(new Date(), 'MM/DD/YYYY')
  const passphrase = ledgerState.getInfoProp(state, 'passphrase')

  const messageLines = [
    locale.translation('ledgerBackupText1'),
    [locale.translation('ledgerBackupText2'), date].join(' '),
    '',
    [locale.translation('ledgerBackupText4'), passphrase].join(' '),
    '',
    locale.translation('ledgerBackupText5')
  ]

  const message = messageLines.join(os.EOL)
  const defaultFilePath = path.join(electron.app.getPath('downloads'), '/brave_wallet_recovery.txt')

  const fs = require('fs')

  if (backupAction === 'print') {
    return module.exports.onPrintBackupKeys(state)
  }

  const dialog = electron.dialog
  const BrowserWindow = electron.BrowserWindow

  dialog.showDialog(BrowserWindow.getFocusedWindow(), {
    type: 'select-saveas-file',
    defaultPath: defaultFilePath,
    extensions: [['txt']],
    includeAllFiles: false
  }, (files) => {
    const file = files && files.length ? files[0] : null
    if (file) {
      try {
        fs.writeFileSync(file, message)
        appActions.onLedgerBackupSuccess()
      } catch (e) {
        console.error('Problem saving backup keys')
      }
    }
  })
  return state
}

const onPrintBackupKeys = (state) => {
  tabs.create({url: appUrlUtil.aboutUrls.get('about:printkeys')})
  // we do not check whether the user actually printed the backup word list
  return aboutPreferencesState.setBackupStatus(state, true)
}

const fileRecoveryKeys = (state, recoveryKeyFile) => {
  if (!recoveryKeyFile) {
    // user canceled from dialog, we abort without error
    return state
  }

  state = aboutPreferencesState.setRecoveryInProgress(state, true)
  const result = loadKeysFromBackupFile(state, recoveryKeyFile)
  const recoveryKey = result.recoveryKey || ''
  state = result.state

  return recoverKeys(state, false, recoveryKey)
}

const recoverKeys = (state, useRecoveryKeyFile, key) => {
  let recoveryKey

  if (useRecoveryKeyFile) {
    promptForRecoveryKeyFile()
    return state
  }

  if (!recoveryKey) {
    recoveryKey = key
  }

  if (typeof recoveryKey !== 'string') {
    // calling logError sets the error object
    state = logError(state, true, 'recoverKeys')
    state = aboutPreferencesState.setRecoveryStatus(state, false)
    return state
  }

  client.recoverWallet(null, recoveryKey, module.exports.recoverWalletCallback)

  return state
}

const recoverWalletCallback = (err, result) => {
  appActions.onWalletRecovery(err, result)
  appActions.onPromotionRemoval()
  appActions.onPromotionGet()
}

const onWalletRecovery = (state, error, result) => {
  if (error) {
    // we reset ledgerInfo.error to what it was before (likely null)
    // if ledgerInfo.error is not null, the wallet info will not display in UI
    // logError sets ledgerInfo.error, so we must we clear it or UI will show an error
    state = logError(state, error.toString(), 'recoveryWallet')
    state = aboutPreferencesState.setRecoveryStatus(state, false)
  } else {
    // convert buffer to Uint8Array
    let seed = result && result.getIn(['properties', 'wallet', 'keyinfo', 'seed'])
    if (seed) {
      result = result.setIn(['properties', 'wallet', 'keyinfo', 'seed'], uintKeySeed(seed))
    }

    // remove old QR codes and addresses
    state = ledgerState.setInfoProp(state, 'walletQR', Immutable.Map())
    state = ledgerState.setInfoProp(state, 'addresses', Immutable.Map())

    const status = ledgerState.getAboutProp(state, 'status')

    if (status === ledgerStatuses.CORRUPTED_SEED) {
      state = ledgerState.setAboutProp(state, 'status', '')
    }

    module.exports.callback(error, result)

    if (balanceTimeoutId) {
      clearTimeout(balanceTimeoutId)
    }
    module.exports.getBalance(state)
    state = aboutPreferencesState.setRecoveryStatus(state, true)
  }

  return state
}

const quit = (state) => {
  quitP = true
  state = addNewLocation(state, locationDefault)

  if (!getSetting(settings.PAYMENTS_ENABLED) && getSetting(settings.SHUTDOWN_CLEAR_HISTORY)) {
    state = ledgerState.resetSynopsis(state, true)
  }

  return state
}

const initSynopsis = (state) => {
  state = ledgerState.saveSynopsis(state, null, synopsis.options)
  let value = getSetting(settings.PAYMENTS_MINIMUM_VISIT_TIME)
  if (!value) {
    value = minimumVisitTimeDefault
    appActions.changeSetting(settings.PAYMENTS_MINIMUM_VISIT_TIME, value)
  }

  // for earlier versions of the code...
  if (value > 0 && value < 1000) {
    value = value * 1000
  }

  synopsis.options.minPublisherDuration = value
  state = ledgerState.setSynopsisOption(state, 'minPublisherDuration', value)

  value = getSetting(settings.PAYMENTS_MINIMUM_VISITS)
  if (!value) {
    value = 1
    appActions.changeSetting(settings.PAYMENTS_MINIMUM_VISITS, value)
  }

  if (value > 0) {
    synopsis.options.minPublisherVisits = value
    state = ledgerState.setSynopsisOption(state, 'minPublisherVisits', value)
  }

  if (process.env.NODE_ENV === 'test') {
    synopsis.options.minPublisherDuration = 0
    synopsis.options.minPublisherVisits = 0
    state = ledgerState.setSynopsisOption(state, 'minPublisherDuration', 0)
    state = ledgerState.setSynopsisOption(state, 'minPublisherVisits', 0)
  } else {
    if (process.env.LEDGER_PUBLISHER_MIN_DURATION) {
      value = ledgerClient.prototype.numbion(process.env.LEDGER_PUBLISHER_MIN_DURATION)
      synopsis.options.minPublisherDuration = value
      state = ledgerState.setSynopsisOption(state, 'minPublisherDuration', value)
    }
    if (process.env.LEDGER_PUBLISHER_MIN_VISITS) {
      value = ledgerClient.prototype.numbion(process.env.LEDGER_PUBLISHER_MIN_VISITS)
      synopsis.options.minPublisherVisits = value
      state = ledgerState.setSynopsisOption(state, 'minPublisherVisits', value)
    }
  }

  const publishers = ledgerState.getPublishers(state)

  for (let item of publishers) {
    const publisherKey = item[0]
    const publisher = item[1] || Immutable.Map()

    if (!publisher.getIn(['options', 'exclude'])) {
      excludeP(publisherKey, (unused, exclude) => {
        appActions.onPublisherOptionUpdate(publisherKey, 'exclude', exclude)
        savePublisherOption(publisherKey, 'exclude', exclude)
      })
    }
  }

  state = updatePublisherInfo(state)

  return state
}

const checkPromotions = () => {
  if (promotionTimeoutId) {
    clearInterval(promotionTimeoutId)
  }

  // get promotions
  appActions.onPromotionGet()

  promotionTimeoutId = setTimeout(() => {
    checkPromotions()
  }, random.randomInt({min: 20 * ledgerUtil.milliseconds.hour, max: 24 * ledgerUtil.milliseconds.hour}))
}

const enable = (state, paymentsEnabled) => {
  if (paymentsEnabled) {
    if (!getSetting(settings.PAYMENTS_NOTIFICATION_TRY_PAYMENTS_DISMISSED)) {
      appActions.changeSetting(settings.PAYMENTS_NOTIFICATION_TRY_PAYMENTS_DISMISSED, true)
    }
  }

  if (paymentsEnabled === getSetting(settings.PAYMENTS_ENABLED)) {
    // on start

    if (togglePromotionTimeoutId) {
      clearTimeout(togglePromotionTimeoutId)
    }

    togglePromotionTimeoutId = setTimeout(() => {
      checkPromotions()
    }, random.randomInt({min: 10 * ledgerUtil.milliseconds.second, max: 15 * ledgerUtil.milliseconds.second}))
  } else if (paymentsEnabled) {
    // on toggle
    if (togglePromotionTimeoutId) {
      clearTimeout(togglePromotionTimeoutId)
    }

    const promotion = ledgerState.getPromotionNotification(state)
    if (!promotion.isEmpty()) {
      appActions.hideNotification(promotion.get('message'))
    }

    state = ledgerState.setActivePromotion(state, paymentsEnabled)
    getPromotion(state)
  }

  if (synopsis) {
    return updatePublisherInfo(state, null, true)
  }

  if (!ledgerPublisher) {
    ledgerPublisher = require('bat-publisher')
  }
  synopsis = new (ledgerPublisher.Synopsis)()
  const stateSynopsis = ledgerState.getSynopsis(state)

  if (_internal.verboseP) {
    console.log('\nstarting up ledger publisher integration')
  }

  if (stateSynopsis.isEmpty()) {
    return initSynopsis(state)
  }

  try {
    synopsis = new (ledgerPublisher.Synopsis)(stateSynopsis.toJS())
  } catch (ex) {
    console.error('synopsisPath parse error: ' + ex.toString())
  }

  state = initSynopsis(state)

  // synopsis cleanup
  underscore.keys(synopsis.publishers).forEach((publisher) => {
    if (synopsis.publishers[publisher].faviconURL === null) {
      delete synopsis.publishers[publisher].faviconURL
    }
  })

  if (!ledgerState.getPublishers(state).isEmpty()) {
    state = synopsisNormalizer(state)
  }

  return state
}

const pathName = (name) => {
  if (!name) {
    return null
  }

  const parts = path.parse(name)
  return path.join(electron.app.getPath('userData'), parts.dir, `${parts.name}${parts.ext}`)
}

const cacheRuleSet = (state, ruleset) => {
  if (!ruleset || underscore.isEqual(_internal.ruleset.raw, ruleset)) {
    return state
  }

  try {
    let stewed = []
    ruleset.forEach((rule) => {
      let entry = {condition: acorn.parse(rule.condition)}

      if (rule.dom) {
        if (rule.dom.publisher) {
          entry.publisher = {
            selector: rule.dom.publisher.nodeSelector,
            consequent: acorn.parse(rule.dom.publisher.consequent)
          }
        }
        if (rule.dom.faviconURL) {
          entry.faviconURL = {
            selector: rule.dom.faviconURL.nodeSelector,
            consequent: acorn.parse(rule.dom.faviconURL.consequent)
          }
        }
      }
      if (!entry.publisher) entry.consequent = rule.consequent ? acorn.parse(rule.consequent) : rule.consequent

      stewed.push(entry)
    })

    _internal.ruleset.raw = ruleset
    _internal.ruleset.cooked = stewed
    if (!synopsis) {
      return state
    }

    let syncP = false
    const publishers = ledgerState.getPublishers(state)
    for (let item of publishers) {
      const publisherKey = item[0]
      const publisher = item[1]
      const ctx = ledgerPublisher.getPublisherProps(publisherKey)

      if (!ctx.TLD) continue

      if (publisher.publisherURL) ctx.URL = publisher.publisherURL
      if (!ctx.URL) ctx.URL = (publisher.get('protocol') || 'https:') + '//' + publisherKey

      stewed.forEach((rule) => {
        if (rule.consequent !== null || rule.dom) return
        if (!ruleSolver.resolve(rule.condition, ctx)) return

        if (_internal.verboseP) console.log('\npurging ' + publisherKey)
        delete synopsis.publishers[publisher]
        state = ledgerState.deletePublishers(state, publisherKey)
        syncP = true
      })
    }

    if (!syncP) {
      return state
    }

    return updatePublisherInfo(state)
  } catch (ex) {
    console.error('ruleset error: ', ex)
    return state
  }
}

const clientprep = () => {
  const balanceServer = process.env.BALANCE_SERVER_URL

  if ((!ledgerBalance) && (balanceServer)) {
    ledgerBalance = require('bat-balance')
    ledgerBalance.providers.forEach((entry) => { entry.site = entry.server = balanceServer })
  }

  if (!ledgerClient) ledgerClient = require('bat-client')
  _internal.debugP = ledgerClient.prototype.boolion(process.env.LEDGER_PUBLISHER_DEBUG)
  _internal.verboseP = ledgerClient.prototype.boolion(process.env.LEDGER_PUBLISHER_VERBOSE)
}

/**
 * This callback that we do it in roundtrips
 *
 * @callback roundtripCallback
 * @param {Error|null} error - error when doing a request, null if no errors
 * @param {object} response - response object that we get from request.request
 * @param {any} payload - data that we get from the request
 */

/**
 * Round trip for fetching data (scrap data from html) inside window process
 * @param {object} params - contains params from roundtrip
 * @param {string} params.url - url of the site that we want to scrap
 * @param {string} params.verboseP - tells us if we want to log the process or not
 * @param {roundtripCallback} callback - The callback that handles the response
 */
const roundTripFromWindow = (params, callback) => {
  if (!callback) {
    return
  }

  if (!params || !params.url) {
    if (params && params.verboseP) {
      console.log(`We are missing url. Params ${JSON.stringify(params)}`)
    }

    callback(new Error('Url is missing'))
    return
  }

  request.fetchPublisherInfo(params.url, {
    method: 'GET',
    responseType: 'text',
    headers: {
      'content-type': 'application/json; charset=utf-8'
    }
  }, (error, body) => {
    if (error) {
      if (params.verboseP) {
        console.log(`roundTripFromWindow error: ${error.toString()}`)
      }
      return callback(error)
    }

    if (params.verboseP) {
      console.log(`roundTripFromWindow success: ${JSON.stringify(body)}`)
    }

    return callback(null, null, body)
  })
}

/**
 * Round trip function for executing actions
 * from the bat libraries (mostly server calls)
 * @param {object} params - params that are directly tied to request.request
 * @param {string} params.server - server url
 * @param {string} params.method - HTTP method (GET, PUT, etc)
 * @param {object} params.payload - payload that we want to send to the server
 * @param {object} params.headers - HTTP headers
 * @param {string} params.path - relative path to requested url
 * @param {object} options
 * @param {boolean} options.verboseP - tells us if we want to log the process or not
 * @param {object} options.headers - headers that are used in the request.request
 * @param {string} options.server - server url
 * @param {boolean} options.binaryP - are we receiving binary payload back
 * @param {boolean} options.rawP - are we receiving raw payload back
 * @param {boolean} options.scrapeP - are we doping scraping
 * @param {boolean} options.windowP - do we want to run this request in the window process
 * @param {roundtripCallback} callback - The callback that handles the response
 */
const roundtrip = (params, options, callback) => {
  let parts = typeof params.server === 'string' ? urlParse(params.server)
    : typeof params.server !== 'undefined' ? params.server
      : typeof options.server === 'string' ? urlParse(options.server) : options.server
  const binaryP = options.binaryP
  const rawP = binaryP || options.rawP || options.scrapeP

  if (!params.method) params.method = 'GET'
  parts = underscore.extend(underscore.pick(parts, ['protocol', 'hostname', 'port']),
    underscore.omit(params, ['headers', 'payload', 'timeout']))

// TBD: let the user configure this via preferences [MTR]
  if (params.useProxy) {
    if (parts.hostname === 'ledger.brave.com') {
      parts.hostname = 'ledger-proxy.privateinternetaccess.com'
    } else if (parts.hostname === 'ledger.mercury.basicattentiontoken.org') {
      parts.hostname = 'mercury-proxy.privateinternetaccess.com'
    }
  }

  const i = parts.path.indexOf('?')
  if (i !== -1) {
    parts.pathname = parts.path.substring(0, i)
    parts.search = parts.path.substring(i)
  } else {
    parts.pathname = parts.path
  }

  if (options.windowP) {
    roundTripFromWindow({url: urlFormat(parts), verboseP: options.verboseP}, callback)
    return
  }

  options = {
    url: urlFormat(parts),
    method: params.method,
    payload: params.payload,
    responseType: binaryP ? 'binary' : 'text',
    headers: underscore.defaults(params.headers || {}, {
      'content-type': 'application/json; charset=utf-8',
      'user-agent': userAgent
    }),
    verboseP: options.verboseP
  }
  request.request(options, (err, response, body) => {
    let payload

    if (response && options.verboseP) {
      console.log('[ response for ' + params.method + ' ' + parts.protocol + '//' + parts.hostname + params.path + ' ]')
      console.log('>>> HTTP/' + response.httpVersionMajor + '.' + response.httpVersionMinor + ' ' + response.statusCode +
        ' ' + (response.statusMessage || ''))
      underscore.keys(response.headers).forEach((header) => {
        console.log('>>> ' + header + ': ' + response.headers[header])
      })
      console.log('>>>')
      console.log('>>> ' + (rawP ? '...' : (body || '').split('\n').join('\n>>> ')))
    }

    if (err) return callback(err, response)

    if (Math.floor(response.statusCode / 100) !== 2) {
      if (params.useProxy && response.statusCode === 403) {
        params.useProxy = false
        return module.exports.roundtrip(params, options, callback)
      }

      return callback(
        new Error('HTTP response ' + response.statusCode + ' for ' + params.method + ' ' + params.path),
        response)
    }

    try {
      payload = rawP ? body : (response.statusCode !== 204) ? JSON.parse(body) : null
    } catch (err) {
      return callback(err, response)
    }

    try {
      callback(null, response, payload)
    } catch (err0) {
      if (options.verboseP) console.log('\ncallback: ' + err0.toString() + '\n' + err0.stack)
    }
  })

  if (!options.verboseP) return

  console.log('<<< ' + params.method + ' ' + parts.protocol + '//' + parts.hostname + params.path)
  underscore.keys(options.headers).forEach((header) => {
    console.log('<<< ' + header + ': ' + options.headers[header])
  })
  console.log('<<<')
  if (options.payload) console.log('<<< ' + JSON.stringify(params.payload, null, 2).split('\n').join('\n<<< '))
}

const observeTransactions = (state, transactions) => {
  if (!transactions) {
    return state
  }

  const current = ledgerState.getInfoProp(state, 'transactions')
  if (current && current.size === transactions.length) {
    return state
  }

  // Notify the user of new transactions.
  if (getSetting(settings.PAYMENTS_NOTIFICATIONS)) {
    if (transactions.length > 0) {
      const newestTransaction = transactions[0]
      if (newestTransaction && newestTransaction.contribution) {
        state = ledgerState.setAboutProp(state, 'status', '')
        ledgerNotifications.showPaymentDone(newestTransaction.contribution.fiat)
      }
    }
  }

  return state
}

// TODO convert this function and related ones to immutable
const getStateInfo = (state, parsedData) => {
  if (parsedData == null) {
    return state
  }

  const info = parsedData.paymentInfo
  const then = new Date().getTime() - ledgerUtil.milliseconds.year

  if (!parsedData.properties || !parsedData.properties.wallet) {
    return state
  }

  if (!ledgerClient) {
    ledgerClient = require('bat-client')
  }

  if (parsedData.properties && parsedData.properties.wallet && parsedData.properties.wallet.keyinfo) {
    parsedData.properties.wallet.keyinfo.seed = uintKeySeed(parsedData.properties.wallet.keyinfo.seed)
  }

  const newInfo = {
    paymentId: parsedData.properties.wallet.paymentId,
    created: !!parsedData.properties.wallet,
    creating: !parsedData.properties.wallet,
    reconcileFrequency: parsedData.properties.days,
    reconcileStamp: parsedData.reconcileStamp
  }

  try {
    let passphrase = ledgerClient.prototype.getWalletPassphrase(parsedData)
    if (passphrase) {
      newInfo.passphrase = passphrase.join(' ')
    }
  } catch (e) {
    console.error(e)
    state = ledgerState.setAboutProp(state, 'status', ledgerStatuses.CORRUPTED_SEED)
  }

  state = ledgerState.mergeInfoProp(state, newInfo)

  if (info) {
    state = ledgerState.mergeInfoProp(state, info)
    state = module.exports.generatePaymentData(state)
  }

  let transactions = []
  if (!parsedData.transactions) {
    return state
  }

  for (let i = parsedData.transactions.length - 1; i >= 0; i--) {
    let transaction = parsedData.transactions[i]
    if (transaction.stamp < then) break

    if (!transaction.ballots || transaction.ballots.length < transaction.count) continue

    let ballots = underscore.clone(transaction.ballots || {})
    parsedData.ballots.forEach((ballot) => {
      if (ballot.viewingId !== transaction.viewingId) return

      if (!ballots[ballot.publisher]) ballots[ballot.publisher] = 0
      ballots[ballot.publisher]++
    })

    transactions.push(underscore.extend(underscore.pick(transaction,
      ['viewingId', 'contribution', 'submissionStamp', 'count']),
      {ballots: ballots}))
  }

  state = observeTransactions(state, transactions)
  return ledgerState.setInfoProp(state, 'transactions', Immutable.fromJS(transactions))
}

const generatePaymentData = (state) => {
  const ledgerInfo = ledgerState.getInfoProps(state)
  const addresses = ledgerInfo.get('addresses') || Immutable.List()

  addresses.forEach((address, index) => {
    if (ledgerInfo.hasIn(['walletQR', index])) {
      return
    }

    let url = null
    switch (index) {
      case 'BAT':
      case 'ETH':
        url = `ethereum:${address}`
        break
      case 'BTC':
        url = `bitcoin:${address}`
        break
      case 'LTC':
        url = `litecoin:${address}`
        break
      default:
        return
    }
    module.exports.qrWriteImage(index, url)
<<<<<<< HEAD
    
=======
>>>>>>> 1e8708bf
  })

  return state
}

const qrWriteImage = (index, url) => {
  try {
    let chunks = []
    qr.image(url, {type: 'png'})
      .on('data', (chunk) => {
        chunks.push(chunk)
      })
      .on('end', () => {
        const paymentIMG = 'data:image/png;base64,' + Buffer.concat(chunks).toString('base64')
        module.exports.onLedgerQRGeneratedCallback(index, paymentIMG)
      })
  } catch (ex) {
    console.error('qr.imageSync (for url ' + url + ') error: ' + ex.toString())
  }
}

<<<<<<< HEAD

=======
>>>>>>> 1e8708bf
const onLedgerQRGeneratedCallback = (index, paymentIMG) => {
  appActions.onLedgerQRGenerated(index, paymentIMG)
}

const getPaymentInfo = (state) => {
  let amount, currency

  if (!client) {
    return state
  }

  try {
    const bravery = client.getBraveryProperties()
    state = ledgerState.setInfoProp(state, 'bravery', Immutable.fromJS(bravery))
    if (bravery.fee) {
      amount = bravery.fee.amount
      currency = bravery.fee.currency
    }
    client.getWalletProperties(amount, currency, module.exports.getWalletPropertiesCallback)
  } catch (ex) {
    console.error('properties error: ' + ex.toString())
  }

  return state
}

const getWalletPropertiesCallback = (err, body) => {
  if (err) {
    if (err.message) {
      console.error('getWalletProperties error: ' + err.message)
    } else {
      console.error('getWalletProperties error: ' + err.toString())
    }
    appActions.onWalletPropertiesError()
    return
  }

  appActions.onWalletProperties(body)
}

const lockInContributionAmount = (state, balance) => {
  // Lock in contribution amount if amount hasn't been chosen and balance is non-zero
  // (ex: they receive a grant or fund the wallet)
  // Amount is only set when user explicitly picks a contribution amount
  if (balance > 0) {
    const value = getSetting(settings.PAYMENTS_CONTRIBUTION_AMOUNT, undefined, false)
    if (value === null) {
      const defaultFromConfig = ledgerState.getContributionAmount(state)
      appActions.changeSetting(settings.PAYMENTS_CONTRIBUTION_AMOUNT, defaultFromConfig)
    }
  }
}

const setNewTimeUntilReconcile = (newReconcileTime = null) => {
  client.setTimeUntilReconcile(newReconcileTime, module.exports.setNewTimeUntilReconcileCallback)
}

const setNewTimeUntilReconcileCallback = (err, stateResult) => {
  if (err) return console.error('ledger setTimeUntilReconcile error: ' + err.toString())

  if (!stateResult) {
    return
  }

  appActions.onTimeUntilReconcile(stateResult)
}

const onWalletProperties = (state, body) => {
  const currentStatus = ledgerState.getAboutProp(state, 'status')
  if (currentStatus === ledgerStatuses.SERVER_PROBLEM) {
    state = ledgerState.setAboutProp(state, 'status', '')
  }

  if (body == null) {
    return state
  }

  // Addresses
  const addresses = body.get('addresses')
  if (addresses) {
    state = ledgerState.setInfoProp(state, 'addresses', addresses)
  }

  // Update default contribution amount
  let monthly = parseFloat(body.getIn(['parameters', 'adFree', 'fee', 'BAT'])) || 0
  if (monthly < 0 || isNaN(monthly)) {
    monthly = 0
  }

  state = ledgerState.setInfoProp(state, 'contributionAmount', monthly)

  // Balance
  const balance = parseFloat(body.get('balance'))
  if (balance >= 0) {
    state = ledgerState.setInfoProp(state, 'balance', balance)
    if (balance > 0) {
      state = ledgerState.setInfoProp(state, 'userHasFunded', true)
    }
    module.exports.lockInContributionAmount(state, balance)
  }

  // Rates
  const rates = body.get('rates')
  if (rates != null) {
    state = ledgerState.setInfoProp(state, 'rates', rates)
  }

  // Current currency
  const info = ledgerState.getInfoProps(state)
  const infoRates = info.get('rates')
  const currency = 'USD' // TODO for now it's fixed
  let rate
  if (infoRates) {
    rate = infoRates.get(currency)
  }

  if (rate) {
    state = ledgerState.setInfoProp(state, 'currentRate', rate)
  }

  // Probi
  const probi = parseFloat(body.get('probi'))
  if (probi >= 0) {
    state = ledgerState.setInfoProp(state, 'probi', probi)

    const amount = info.get('balance')

    if (amount != null && rate) {
      const bigProbi = new BigNumber(probi.toString()).dividedBy('1e18')
      const bigRate = new BigNumber(rate.toString())
      const converted = bigProbi.times(bigRate).toNumber()

      state = ledgerState.setInfoProp(state, 'converted', converted)
    }
  }

  // monthly amount list
  let list = body.getIn(['parameters', 'adFree', 'choices', 'BAT'])
  if (list == null || !Immutable.List.isList(list) || list.isEmpty()) {
    list = ledgerUtil.defaultMonthlyAmounts
  }

  const currentAmount = ledgerState.getContributionAmount(state)
  if (!list.includes(currentAmount)) {
    list = list.push(currentAmount).sort()
  }
  state = ledgerState.setInfoProp(state, 'monthlyAmounts', list)

  // unconfirmed amount
  const unconfirmed = parseFloat(body.get('unconfirmed'))
  if (unconfirmed >= 0) {
    state = ledgerState.setInfoProp(state, 'unconfirmed', unconfirmed)
    if (clientOptions.verboseP) {
      console.log('\ngetBalance refreshes ledger info: ' + ledgerState.getInfoProp(state, 'unconfirmed'))
    }
  }

  if (clientOptions.verboseP) {
    console.log('\nWalletProperties refreshes payment info')
  }

  state = module.exports.generatePaymentData(state)

  return state
}

const setPaymentInfo = (amount) => {
  let bravery

  if (!client) return

  try {
    bravery = client.getBraveryProperties()
  } catch (ex) {
    // wallet being created...
    return setTimeout(function () {
      setPaymentInfo(amount)
    }, 2 * ledgerUtil.milliseconds.second)
  }

  amount = parseFloat(amount)
  if (isNaN(amount) || (amount <= 0)) return

  let currency = 'USD'
  const addresses = client.getWalletAddresses()

  if (addresses && addresses.BAT) {
    currency = 'BAT'
  }

  underscore.extend(bravery.fee, { amount: amount, currency: currency })
  client.setBraveryProperties(bravery, module.exports.setBraveryPropertiesCallback)
}

const setBraveryPropertiesCallback = (err, result) => {
  if (err) {
    err = err.toString()
  }

  appActions.onBraveryProperties(err, result)
}

const onBraveryProperties = (state, error, result) => {
  const created = ledgerState.getInfoProp(state, 'created')
  if (created) {
    state = getPaymentInfo(state)
  }

  if (error) {
    console.error('ledger setBraveryProperties: ' + error)
    return state
  }

  if (result) {
    if (result.properties && result.properties.wallet && result.properties.wallet.keyinfo) {
      result.properties.wallet.keyinfo.seed = uintKeySeed(result.properties.wallet.keyinfo.seed)
    }
    module.exports.muonWriter(statePath, result)
  }

  return state
}

const uintKeySeed = (currentSeed) => {
  if (currentSeed == null) {
    return currentSeed
  }

  if (currentSeed instanceof Object) {
    return new Uint8Array(Object.values(currentSeed))
  }

  try {
    currentSeed.toJSON()
    return new Uint8Array(Object.values(currentSeed))
  } catch (err) { }

  return currentSeed
}

const getBalance = (state) => {
  if (!client) return
  const balanceFn = module.exports.getBalance.bind(null, state)
  balanceTimeoutId = setTimeout(balanceFn, 1 * ledgerUtil.milliseconds.minute)
  return getPaymentInfo(state)
}

const callback = (err, result, delayTime) => {
  if (clientOptions.verboseP) {
    console.log('\nledger client callback: clientP=' + (!!client) + ' errP=' + (!!err) + ' resultP=' + (!!result) +
      ' delayTime=' + delayTime)
  }

  if (err) {
    console.error('ledger client error(1): ' + JSON.stringify(err, null, 2) + (err.stack ? ('\n' + err.stack) : ''))
    if (!client) return

    if (typeof delayTime === 'undefined') {
      delayTime = random.randomInt({min: ledgerUtil.milliseconds.minute, max: 5 * ledgerUtil.milliseconds.minute})
    }
  }

  appActions.onLedgerCallback(result, delayTime)
}

const onCallback = (state, result, delayTime) => {
  let results
  let entries = client && client.report()

  if (!result) {
    run(state, delayTime)
    return state
  }

  if (result.getIn(['currentReconcile', 'timestamp']) === 0) {
    state = ledgerState.setAboutProp(state, 'status', ledgerStatuses.IN_PROGRESS)
  }

  const newAddress = result.getIn(['properties', 'wallet', 'addresses', 'BAT'])
  const oldAddress = ledgerState.getInfoProps(state).getIn(['addresses', 'BAT'])

  if (newAddress !== oldAddress) {
    state = ledgerState.setInfoProp(state, 'walletQR', Immutable.Map())
  }

  const seed = result.getIn(['properties', 'wallet', 'keyinfo', 'seed'])
  if (seed) {
    result = result.setIn(['properties', 'wallet', 'keyinfo', 'seed'], uintKeySeed(seed))
  }

  const regularResults = result.toJS()

  if (client && result.getIn(['properties', 'wallet'])) {
    if (!ledgerState.getInfoProp(state, 'created')) {
      module.exports.setPaymentInfo(ledgerState.getContributionAmount(state))
    }

    state = getStateInfo(state, regularResults) // TODO optimize if possible
    state = getPaymentInfo(state)
  }

  state = cacheRuleSet(state, regularResults.ruleset)
  if (result.has('rulesetV2')) {
    results = regularResults.rulesetV2 // TODO optimize if possible
    delete regularResults.rulesetV2

    entries = []
    results.forEach((entry) => {
      const key = entry.facet + ':' + entry.publisher

      if (entry.exclude !== false) {
        entries.push({type: 'put', key: key, value: JSON.stringify(underscore.omit(entry, ['facet', 'publisher']))})
      } else {
        entries.push({type: 'del', key: key})
      }
    })

    v2RulesetDB.batch(entries, (err) => {
      if (err) return console.error(v2RulesetPath + ' error: ' + JSON.stringify(err, null, 2))

      if (entries.length === 0) return

      const publishers = ledgerState.getPublishers(state)
      for (let item of publishers) {
        const publisherKey = item[0]
        const publisher = item[1] || Immutable.Map()

        if (!publisher.getIn(['options', 'exclude'])) {
          excludeP(publisherKey, (unused, exclude) => {
            appActions.onPublisherOptionUpdate(publisherKey, 'exclude', exclude)
            savePublisherOption(publisherKey, 'exclude', exclude)
          })
        }
      }
    })
  }

  if (result.has('publishersV2')) {
    delete regularResults.publishersV2
  }

  // persist the new ledger state
  module.exports.muonWriter(statePath, regularResults)

  run(state, delayTime)

  return state
}

const onReferralCodeRead = (code) => {
  if (!code) {
    fetchReferralHeaders()
    return
  }

  code = code.trim()

  if (code.length > 0) {
    module.exports.roundtrip({
      server: referralServer,
      method: 'PUT',
      path: '/promo/initialize/nonua',
      payload: {
        api_key: referralAPI,
        referral_code: code,
        platform: platform
      }
    }, {}, onReferralInit)
  }
}

const onReferralInit = (err, response, body) => {
  if (err) {
    if (clientOptions.verboseP) {
      console.error(err)
    }
    return
  }

  if (body && body.download_id) {
    appActions.onReferralCodeRead(body)
    promoCodeFirstRunStorage
      .removePromoCode()
      .catch(error => {
        if (clientOptions.verboseP) {
          console.error('read error: ' + error.toString())
        }
      })
    return
  }

  if (clientOptions.verboseP) {
    console.error(`Referral check was not successful ${body}`)
  }
}

const onReferralRead = (state, body, activeWindowId) => {
  body = makeImmutable(body)

  if (body.has('offer_page_url')) {
    const url = body.get('offer_page_url')
    if (urlutil.isURL(url)) {
      if (activeWindowId === windowState.WINDOW_ID_NONE) {
        state = updateState.setUpdateProp(state, 'referralPage', url)
      } else {
        appActions.createTabRequested({
          url,
          windowId: activeWindowId
        })
        state = updateState.setUpdateProp(state, 'referralPage', null)
      }
    }
  }

  if (body.has('headers')) {
    const headers = body.get('headers')
    state = updateState.setUpdateProp(state, 'referralHeaders', headers)
    siteHacks.setReferralHeaders(headers)
  }

  state = updateState.setUpdateProp(state, 'referralDownloadId', body.get('download_id'))
  state = updateState.setUpdateProp(state, 'referralPromoCode', body.get('referral_code'))

  return state
}

const fetchReferralHeaders = () => {
  module.exports.roundtrip({
    server: referralServer,
    method: 'GET',
    path: '/promo/custom-headers'
  }, {}, module.exports.fetchReferralHeadersCallback)
}

const fetchReferralHeadersCallback = (err, response, body) => {
  appActions.onFetchReferralHeaders(err, response, body)
}

const onFetchReferralHeaders = (state, err, response, body) => {
  if (err) {
    if (clientOptions.verboseP) {
      console.error(makeJS(err))
    }
    return state
  }

  if (body && isList(body)) {
    state = updateState.setUpdateProp(state, 'referralHeaders', body)
    siteHacks.setReferralHeaders(body)
  }

  return state
}

const initialize = (state, paymentsEnabled) => {
  if (!v2RulesetDB) v2RulesetDB = levelUp(pathName(v2RulesetPath))
  state = enable(state, paymentsEnabled)

  ledgerNotifications.init()

  if (verifiedTimeoutId) {
    clearInterval(verifiedTimeoutId)
  }

  if (!userAgent) {
    const versionInformation = state.getIn(['about', 'brave', 'versionInformation'])
    if (versionInformation) {
      userAgent = [
        `Brave/${versionInformation.get('Brave')}`,
        `Chrome/${versionInformation.get('libchromiumcontent')}`,
        `Muon/${versionInformation.get('Muon')}`,
        versionInformation.get('OS Platform'),
        versionInformation.get('OS Architecture')
      ].join(' ')
    }
  }

  if (updateState.getUpdateProp(state, 'referralDownloadId') == null) {
    promoCodeFirstRunStorage
      .readFirstRunPromoCode()
      .then((code) => {
        onReferralCodeRead(code)
      })
      .catch(error => {
        if (clientOptions.verboseP) {
          console.error('read error: ' + error.toString())
        }
        fetchReferralHeaders()
      })
  } else {
    fetchReferralHeaders()
  }

  // Get referral headers every day
  setInterval(() => fetchReferralHeaders, (24 * ledgerUtil.milliseconds.hour))

  if (!paymentsEnabled) {
    client = null
    return ledgerState.resetInfo(state, true)
  }

  verifiedTimeoutId = setInterval(getPublisherTimestamp, 1 * ledgerUtil.milliseconds.hour)

  if (client) {
    return state
  }

  if (!ledgerPublisher) ledgerPublisher = require('bat-publisher')
  let ruleset = []
  if (typeof ledgerPublisher.ruleset === 'function') ledgerPublisher.ruleset = ledgerPublisher.ruleset()
  ledgerPublisher.ruleset.forEach(rule => {
    if (rule.consequent) ruleset.push(rule)
  })
  state = cacheRuleSet(state, ruleset)
  return module.exports.initAccessStatePath(state, statePath)
}

const initAccessStatePath = (state, statePath) => {
  let fs

  try {
    if (!fs) fs = require('fs')
    fs.access(pathName(statePath), fs.FF_OK, (err) => {
      if (err) {
        return
      }
      fs.readFile(pathName(statePath), (err, data) => {
        if (err) {
          return console.error('read error: ' + err.toString())
        }

        try {
          module.exports.onInitReadAction(state, JSON.parse(data))
          if (clientOptions.verboseP) {
            console.log('\nstarting up ledger client integration')
          }
        } catch (ex) {
          console.error('statePath parse error: ' + ex.toString())
        }
      })
    })

    return state
  } catch (err) {
    if (err.code !== 'ENOENT') {
      console.error('statePath read error: ' + err.toString())
    }
    state = ledgerState.resetInfo(state)
    return state
  }
}

const onInitReadAction = (state, parsedData) => {
  appActions.onInitRead(parsedData)
}

const getContributionAmount = (state) => {
  return ledgerState.getContributionAmount(state)
}

const onInitRead = (state, parsedData) => {
  const isBTC = parsedData &&
    parsedData.properties &&
    parsedData.properties.wallet &&
    parsedData.properties.wallet.keychains

  if (isBTC) {
    const fs = require('fs')
    fs.renameSync(pathName(statePath), pathName('ledger-state-btc.json'))
    state = ledgerState.resetInfo(state)
    clientprep()
    client = ledgerClient(null, underscore.extend({roundtrip: module.exports.roundtrip}, clientOptions), null)
    parsedData = client.state
    getPaymentInfo(state)
    module.exports.muonWriter(statePath, parsedData)
  }
  if (Array.isArray(parsedData.transactions)) {
    parsedData.transactions.sort((transaction1, transaction2) => {
      return transaction1.submissionStamp - transaction2.submissionStamp
    })
  }

  state = getStateInfo(state, parsedData)

  try {
    let timeUntilReconcile
    clientprep()

    const options = Object.assign({}, clientOptions)
    try {
      if (parsedData.properties.wallet.keychains.user) {
        options.version = 'v1'
      }
    } catch (ex) {}

    client = ledgerClient(parsedData.personaId,
      underscore.extend(parsedData.options, {roundtrip: module.exports.roundtrip}, options),
      parsedData)

    getPublisherTimestamp(true)

    // Scenario: User enables Payments, disables it, waits 30+ days, then
    // enables it again -> reconcileStamp is in the past.
    // In this case reset reconcileStamp to the future.
    try {
      timeUntilReconcile = client.timeUntilReconcile(synopsis, onFuzzing)
    } catch (ex) {}

    let ledgerWindow = (ledgerState.getSynopsisOption(state, 'numFrames') - 1) * ledgerState.getSynopsisOption(state, 'frameSize')
    if (typeof timeUntilReconcile === 'number' && timeUntilReconcile < -ledgerWindow) {
      setNewTimeUntilReconcile()
    }
  } catch (ex) {
    console.error('ledger client creation error(1): ', ex)
    return state
  }

  // speed-up browser start-up by delaying the first synchronization action
  setTimeout(() => {
    if (!client) {
      return
    }

    appActions.onLedgerFirstSync(parsedData)
  }, 3 * ledgerUtil.milliseconds.second)

  // Make sure bravery props are up-to-date with user settings
  const address = ledgerState.getInfoProp(state, 'address')
  if (address) {
    state = ledgerState.setInfoProp(state, 'address', client.getWalletAddress())
  }

  const contributionAmount = getContributionAmount(state)
  module.exports.setPaymentInfo(contributionAmount)
  module.exports.getBalance(state)

  return state
}

const onFuzzing = () => {
  if (client && client.state) {
    appActions.onLedgerFuzzing(client.state.reconcileStamp)
  }
}

const onTimeUntilReconcile = (state, stateResult) => {
  state = getStateInfo(state, stateResult.toJS()) // TODO optimize
  module.exports.muonWriter(statePath, stateResult)

  return state
}

const onLedgerFirstSync = (state, parsedData) => {
  if (client.sync(module.exports.callback) === true) {
    run(state, random.randomInt({min: ledgerUtil.milliseconds.minute, max: 5 * ledgerUtil.milliseconds.minute}))
  }

  return cacheRuleSet(state, parsedData.ruleset)
}

const init = (state) => {
  return initialize(state, getSetting(settings.PAYMENTS_ENABLED))
}

const run = (state, delayTime) => {
  let noDelay = false
  if (process.env.LEDGER_NO_DELAY) {
    noDelay = ledgerClient.prototype.boolion(process.env.LEDGER_NO_DELAY)
  }

  if (clientOptions.verboseP) {
    console.log('\nledger client run: clientP=' + (!!client) + ' delayTime=' + delayTime + (noDelay ? ' LEDGER_NO_DELAY=true' : ''))

    const line = (fields) => {
      let result = ''

      fields.forEach((field) => {
        const max = (result.length > 0) ? 45 : 19

        if (!field) {
          return
        }

        if (typeof field !== 'string') field = field.toString()
        if (field.length < max) {
          let spaces = ' '.repeat(max - field.length)
          field = spaces + field
        } else {
          field = field.substr(0, max)
        }

        result += ' ' + field
      })

      console.log(result.substr(1))
    }

    line(['publisher',
      'blockedP', 'stickyP', 'verified',
      'excluded', 'eligibleP', 'visibleP',
      'contribP',
      'duration', 'visits'
    ])
    let entries = synopsis.topN() || []
    entries.forEach((entry) => {
      const publisherKey = entry.publisher
      const publisher = ledgerState.getPublisher(state, publisherKey)

      line([publisherKey,
        ledgerUtil.blockedP(state, publisherKey), ledgerUtil.stickyP(state, publisherKey), publisher.getIn(['options', 'verified']) === true,
        publisher.getIn(['options', 'exclude']) === true, ledgerUtil.eligibleP(state, publisherKey), ledgerUtil.visibleP(state, publisherKey),
        ledgerUtil.contributeP(state, publisherKey),
        Math.round(publisher.get('duration') / 1000), publisher.get('visits')])
    })
  }

  if (state == null || typeof delayTime === 'undefined' || !client) {
    return
  }

  const publishers = ledgerState.getAboutProp(state, 'synopsis') || Immutable.List()
  if (isList(publishers) && publishers.isEmpty() && client.isReadyToReconcile(synopsis, onFuzzing)) {
    setNewTimeUntilReconcile()
  }

  let winners
  const ballots = client.ballots()
  const data = (synopsis) && (ballots > 0) && synopsisNormalizer(state, null, false, true)

  let map = null

  if (data) {
    let weights = []
    map = {}

    data.forEach((datum) => {
      map[datum.publisherKey] = {
        verified: datum.verified,
        exclude: datum.exclude,
        score: datum.score,
        pinPercentage: datum.pinPercentage,
        percentage: datum.percentage,
        votes: 0,
        weight: datum.weight
      }

      weights.push({
        publisher: datum.publisherKey,
        pinPercentage: datum.pinPercentage,
        weight: datum.weight / 100.0
      })
    })

    winners = synopsis.winners(ballots, weights) || []

    winners.forEach((winner) => {
      if (map[winner]) map[winner].votes++
    })

    client.memo('run:ballots', Object.values(map))
  }

  if (!winners) winners = []

  try {
    let stateData
    winners.forEach((winner) => {
      if (!ledgerUtil.contributeP(state, winner)) return

      const result = client.vote(winner)
      if (result) stateData = result
    })
    if (!stateData && map) {
      stateData = client.state
    }
    if (stateData) module.exports.muonWriter(statePath, stateData)
  } catch (ex) {
    console.error('ledger client error(2): ' + ex.toString() + (ex.stack ? ('\n' + ex.stack) : ''))
  }

  if (delayTime === 0) {
    try {
      delayTime = client.timeUntilReconcile(synopsis, onFuzzing)
    } catch (ex) {
      delayTime = false
    }
    if (delayTime === false) {
      delayTime = random.randomInt({min: ledgerUtil.milliseconds.minute, max: 5 * ledgerUtil.milliseconds.minute})
    }
  }

  if (delayTime > 0) {
    if (runTimeoutId) return
    // useful for QA - #12249
    if (noDelay) delayTime = 5000

    const active = client
    if (delayTime > (1 * ledgerUtil.milliseconds.hour)) {
      delayTime = random.randomInt({min: 3 * ledgerUtil.milliseconds.minute, max: ledgerUtil.milliseconds.hour})
    }

    runTimeoutId = setTimeout(() => {
      runTimeoutId = false
      if (active !== client) return

      if (!client) {
        return console.error('\n\n*** MTR says this can\'t happen(1)... please tell him that he\'s wrong!\n\n')
      }

      if (client.sync(module.exports.callback) === true) {
        appActions.onLedgerRun(0)
      }
    }, delayTime)
    return
  }

  if (client.isReadyToReconcile(synopsis, onFuzzing)) {
    client.reconcile(uuid.v4().toLowerCase(), callback)
  }
  return state
}

const networkConnected = () => {
  underscore.debounce(() => {
    if (!client) return

    appActions.onNetworkConnected()
  }, 1 * ledgerUtil.milliseconds.minute, true)
}

const onNetworkConnected = (state) => {
  if (runTimeoutId) {
    clearTimeout(runTimeoutId)
    runTimeoutId = false
  }

  if (client.sync(module.exports.callback) === true) {
    const delayTime = random.randomInt({min: ledgerUtil.milliseconds.minute, max: 5 * ledgerUtil.milliseconds.minute})
    run(state, delayTime)
  }

  if (balanceTimeoutId) clearTimeout(balanceTimeoutId)
  const newBalance = module.exports.getBalance.bind(null, state)
  balanceTimeoutId = setTimeout(newBalance, 5 * ledgerUtil.milliseconds.second)
}

const muonWriter = (fileName, payload) => {
  const path = pathName(fileName)
  muon.file.writeImportant(path, JSON.stringify(payload, null, 2), (success) => {
    if (!success) return console.error('write error: ' + path)

    if (quitP && (!getSetting(settings.PAYMENTS_ENABLED) && getSetting(settings.SHUTDOWN_CLEAR_HISTORY))) {
      const fs = require('fs')
      return fs.unlink(path, (err) => {
        if (err) console.error('unlink error: ' + err.toString())
      })
    }
  })
}

const migration = (state) => {
  const synopsisPath = 'ledger-synopsis.json'
  const fs = require('fs')
  const synopsisOptions = ledgerState.getSynopsisOptions(state)

  if (synopsisOptions.isEmpty()) {
    // Move data from synopsis file into appState
    try {
      fs.accessSync(pathName(synopsisPath), fs.FF_OK)
      const data = fs.readFileSync(pathName(synopsisPath))
      const parsed = JSON.parse(data)
      state = ledgerState.saveSynopsis(state, parsed.publishers, parsed.options)
      fs.unlink(pathName(synopsisPath), (err) => {
        if (err && err.code !== 'ENOENT') {
          console.error('error removing file ' + synopsisPath + ': ', err)
        }
      })
    } catch (err) {}

    // Delete ledgerInfo
    state = state.delete('ledgerInfo')

    // Move locationInfo into ledger
    if (state.has('locationInfo')) {
      const locationInfo = state.get('locationInfo')
      state = state.setIn(['ledger', 'locations'], locationInfo)
      state = state.delete('locationInfo')
    }
  }

  const oldDb = pathName('ledger-publishersV2.leveldb')
  fs.access(oldDb, fs.FF_OK, (err, result) => {
    if (err) {
      return
    }

    const fsExtra = require('fs-extra')
    fsExtra.remove(oldDb)
  })

  return state
}

const setPublishersOptions = (state, publishersArray) => {
  if (!publishersArray || publishersArray.size === 0) {
    return state
  }

  publishersArray.forEach(publisherData => {
    const publisherKey = publisherData.get('publisherKey')

    if (publisherKey == null) {
      return state
    }

    for (const data of publisherData) {
      const prop = data[0]
      const value = data[1]
      if (prop !== 'publisherKey') {
        state = ledgerState.setPublisherOption(state, publisherKey, prop, value)
        module.exports.savePublisherOption(publisherKey, prop, value)
      }
    }
  })

  return state
}

// for synopsis variable handling only
const deleteSynopsisPublisher = (publisherKey) => {
  delete synopsis.publishers[publisherKey]
}

const saveOptionSynopsis = (prop, value) => {
  synopsis.options[prop] = value
}

const savePublisherOption = (publisherKey, prop, value) => {
  if (!synopsis || !synopsis.publishers || !publisherKey) {
    return
  }

  if (!synopsis.publishers[publisherKey]) {
    synopsis.publishers[publisherKey] = {}
  }

  if (!synopsis.publishers[publisherKey].options) {
    synopsis.publishers[publisherKey].options = {}
  }

  synopsis.publishers[publisherKey].options[prop] = value
}

const savePublisherData = (publisherKey, prop, value) => {
  if (!synopsis || !synopsis.publishers || !publisherKey) {
    return
  }

  if (!synopsis.publishers[publisherKey]) {
    synopsis.publishers[publisherKey] = {}
  }

  synopsis.publishers[publisherKey][prop] = value
}

const deleteSynopsis = () => {
  synopsis.publishers = {}
}

let currentMediaKey = null
const onMediaRequest = (state, xhr, type, details) => {
  if (!xhr || type == null) {
    return state
  }

  const parsed = ledgerUtil.getMediaData(xhr, type, details)
  if (parsed == null) {
    return state
  }

  if (Array.isArray(parsed)) {
    parsed.forEach(data => {
      if (data) {
        state = module.exports.processMediaData(state, data, type, details)
      }
    })
  } else {
    state = module.exports.processMediaData(state, parsed, type, details)
  }

  return state
}

const processMediaData = (state, parsed, type, details) => {
  let tabId = tabState.TAB_ID_NONE
  if (details) {
    tabId = details.get('tabId')
  }

  const mediaId = ledgerUtil.getMediaId(parsed, type)

  if (clientOptions.loggingP) {
    console.log('Media request', parsed, `Media id: ${mediaId}`)
  }

  if (mediaId == null) {
    return state
  }

  const mediaKey = ledgerUtil.getMediaKey(mediaId, type)
  let duration = ledgerUtil.getMediaDuration(state, parsed, mediaKey, type)

  if (duration == null || mediaKey == null) {
    return state
  }

  // Don't record if visit is in private tab
  if (!shouldTrackTab(state, tabId)) {
    return state
  }

  if (!ledgerPublisher) {
    ledgerPublisher = require('bat-publisher')
  }
  if (clientOptions.loggingP) {
    console.log('LOGGED EVENT', parsed, `Media id: ${mediaId}`, `Media key: ${mediaKey}`, `Duration: ${duration}ms (${duration / 1000}s)`)
  }

  let revisited = true
  const activeTabId = tabState.getActiveTabId(state)
  if (activeTabId === tabId && mediaKey !== currentMediaKey) {
    revisited = false
    currentMediaKey = mediaKey
  }

  const stateData = ledgerUtil.generateMediaCacheData(state, parsed, type, mediaKey)
  const cache = ledgerVideoCache.getDataByVideoId(state, mediaKey)
  if (clientOptions.loggingP) {
    console.log('Media cache data: ', stateData.toJS())
  }

  if (!cache.isEmpty()) {
    if (!stateData.isEmpty()) {
      state = ledgerVideoCache.mergeCacheByVideoId(state, mediaKey, stateData)
    }

    const publisherKey = cache.get('publisher')
    const publisher = ledgerState.getPublisher(state, publisherKey)
    if (!publisher.isEmpty() && publisher.has('providerName')) {
      return module.exports.saveVisit(state, publisherKey, {
        duration,
        revisited,
        ignoreMinTime: true
      })
    }
  }

  if (!stateData.isEmpty()) {
    state = ledgerVideoCache.setCacheByVideoId(state, mediaKey, stateData)
  }

  const options = underscore.extend({roundtrip: module.exports.roundtrip}, clientOptions)
  const mediaProps = {
    mediaId,
    providerName: type
  }

  ledgerPublisher.getMedia().getPublisherFromMediaProps(mediaProps, options, (error, response) => {
    if (error) {
      console.error('Error while getting publisher from media', error.toString())
      return
    }

    // publisher not found
    if (!response) {
      return
    }

    if (_internal.verboseP) {
      console.log('\ngetPublisherFromMediaProps mediaProps=' + JSON.stringify(mediaProps, null, 2) + '\nresponse=' +
        JSON.stringify(response, null, 2))
    }

    appActions.onLedgerMediaPublisher(mediaKey, response, duration, revisited)
  })

  return state
}

const onMediaPublisher = (state, mediaKey, response, duration, revisited) => {
  const publisherKey = response ? response.get('publisher') : null
  if (publisherKey == null) {
    return state
  }

  let publisher = ledgerState.getPublisher(state, publisherKey)
  const faviconName = response.get('faviconName')
  const faviconURL = response.get('faviconURL')
  const publisherURL = response.get('publisherURL')
  const providerName = response.get('providerName')

  if (!synopsis.publishers[publisherKey] || publisher.isEmpty()) {
    synopsis.initPublisher(publisherKey)

    if (!synopsis.publishers[publisherKey]) {
      return state
    }

    state = ledgerState.setPublisher(state, publisherKey, synopsis.publishers[publisherKey])

    if (!getSetting(settings.PAYMENTS_SITES_AUTO_SUGGEST)) {
      appActions.onPublisherOptionUpdate(publisherKey, 'exclude', true)
      savePublisherOption(publisherKey, 'exclude', true)
    } else {
      excludeP(publisherKey, (unused, exclude) => {
        appActions.onPublisherOptionUpdate(publisherKey, 'exclude', exclude)
        savePublisherOption(publisherKey, 'exclude', exclude)
      })
    }
  }

  savePublisherData(publisherKey, 'faviconName', faviconName)
  savePublisherData(publisherKey, 'faviconURL', faviconURL)
  savePublisherData(publisherKey, 'publisherURL', publisherURL)
  savePublisherData(publisherKey, 'providerName', providerName)
  state = ledgerState.setPublishersProp(state, publisherKey, 'faviconName', faviconName)
  state = ledgerState.setPublishersProp(state, publisherKey, 'faviconURL', faviconURL)
  state = ledgerState.setPublishersProp(state, publisherKey, 'publisherURL', publisherURL)
  state = ledgerState.setPublishersProp(state, publisherKey, 'providerName', providerName)

  if (publisher.isEmpty()) {
    revisited = false
  }

  const cacheObject = Immutable.Map()
    .set('publisher', publisherKey)

  // Add to cache
  state = ledgerVideoCache.mergeCacheByVideoId(state, mediaKey, cacheObject)

  state = module.exports.saveVisit(state, publisherKey, {
    duration,
    revisited,
    ignoreMinTime: true
  })

  return state
}

const getPromotion = (state) => {
  if (!getSetting(settings.PAYMENTS_ALLOW_PROMOTIONS)) {
    return
  }

  let tempClient = client
  let paymentId = null
  if (!tempClient) {
    clientprep()
    tempClient = ledgerClient(null, underscore.extend({roundtrip: module.exports.roundtrip}, clientOptions), null)
    paymentId = ledgerState.getInfoProp(state, 'paymentId')
  }

  const lang = getSetting(settings.LANGUAGE)

  tempClient.getPromotion(lang, paymentId, (err, result) => {
    if (err) {
      if (clientOptions.verboseP) {
        console.error('Error retrieving promotion', err.toString())
      }
      return
    }

    appActions.saveLedgerPromotion(result)
  })
}

const claimPromotion = (state) => {
  if (!client) {
    return
  }

  const promotion = ledgerState.getPromotion(state)
  if (promotion.isEmpty()) {
    return
  }

  client.setPromotion(promotion.get('promotionId'), (err, _, status) => {
    let param = null
    if (err) {
      console.error(`Problem claiming promotion ${err.toString()}`)
      param = status
    }

    appActions.onPromotionResponse(param)
  })
}

const onPromotionResponse = (state, status) => {
  if (status) {
    if (status.get('statusCode') === 422) {
      // promotion already claimed
      state = ledgerState.setPromotionProp(state, 'promotionStatus', 'expiredError')
    } else {
      // general error
      state = ledgerState.setPromotionProp(state, 'promotionStatus', 'generalError')
    }
    return state
  }

  ledgerNotifications.removePromotionNotification(state)
  state = ledgerState.setPromotionProp(state, 'claimedTimestamp', new Date().getTime())

  const currentTimestamp = ledgerState.getInfoProp(state, 'reconcileStamp')
  const minTimestamp = ledgerState.getPromotionProp(state, 'minimumReconcileTimestamp')

  if (minTimestamp > currentTimestamp) {
    setNewTimeUntilReconcile(minTimestamp)
  }

  if (togglePromotionTimeoutId) {
    clearTimeout(togglePromotionTimeoutId)
  }

  module.exports.getBalance(state)

  return state
}

const onPublisherTimestamp = (state, oldTimestamp, newTimestamp) => {
  if (oldTimestamp === newTimestamp) {
    return
  }

  const publishers = ledgerState.getPublishers(state)
  if (publishers.isEmpty()) {
    return
  }

  module.exports.checkVerifiedStatus(state, Array.from(publishers.keys()), newTimestamp)
}

const checkReferralActivity = (state) => {
  const downloadId = updateState.getUpdateProp(state, 'referralDownloadId')

  if (!downloadId) {
    updater.checkForUpdate(false, true)
    return state
  }

  const timestamp = updateState.getUpdateProp(state, 'referralAttemptTimestamp') || 0
  const count = updateState.getUpdateProp(state, 'referralAttemptCount') || 0

  if (count >= 30) {
    if (clientOptions.verboseP) {
      console.log('I tried 30 times, but now I need to stop trying. (Referral program)')
    }
    state = updateState.deleteUpdateProp(state, 'referralAttemptTimestamp')
    state = updateState.deleteUpdateProp(state, 'referralAttemptCount')
    state = updateState.deleteUpdateProp(state, 'referralDownloadId')
    updater.checkForUpdate(false, true)
    return state
  }

  const time = new Date().getTime()
  if (time - timestamp >= ledgerUtil.milliseconds.hour * 24) {
    state = updateState.setUpdateProp(state, 'referralAttemptCount', count + 1)
    state = updateState.setUpdateProp(state, 'referralAttemptTimestamp', time)

    module.exports.roundtrip({
      server: referralServer,
      method: 'PUT',
      path: '/promo/activity',
      payload: {
        download_id: downloadId,
        api_key: referralAPI
      }
    }, {}, activityRoundTrip)
  } else {
    updater.checkForUpdate(false, true)
  }

  return state
}

const referralCheck = (state) => {
  const installTime = state.get('firstRunTimestamp')
  const period = parseInt(process.env.LEDGER_REFERRAL_DELETE_TIME || (ledgerUtil.milliseconds.day * 90))

  if (new Date().getTime() >= installTime + period) {
    state = updateState.deleteUpdateProp(state, 'referralPromoCode')
  }

  return state
}

const activityRoundTrip = (err, response, body) => {
  if (err) {
    if (clientOptions.verboseP) {
      console.error(err)
    }
    updater.checkForUpdate(false, true)
    return
  }

  if (body && body.finalized) {
    appActions.onReferralActivity()
    return
  }

  if (clientOptions.verboseP) {
    console.log('Referral is still not ready, please wait at least 30days')
  }

  updater.checkForUpdate(false, true)
}

const getMethods = () => {
  const publicMethods = {
    backupKeys,
    recoverKeys,
    quit,
    pageDataChanged,
    init,
    initialize,
    setPaymentInfo,
    updatePublisherInfo,
    networkConnected,
    verifiedP,
    boot,
    onBootStateFile,
    onWalletProperties,
    paymentPresent,
    addFoundClosed,
    onWalletRecovery,
    onBraveryProperties,
    onLedgerFirstSync,
    onCallback,
    deleteSynopsisPublisher,
    saveOptionSynopsis,
    savePublisherOption,
    onTimeUntilReconcile,
    run,
    onNetworkConnected,
    migration,
    onInitRead,
    deleteSynopsis,
    normalizePinned,
    roundToTarget,
    onFavIconReceived,
    savePublisherData,
    pruneSynopsis,
    onMediaRequest,
    onMediaPublisher,
    saveVisit,
    generatePaymentData,
    claimPromotion,
    onPromotionResponse,
    getBalance,
    fileRecoveryKeys,
    getPromotion,
    onPublisherTimestamp,
    checkVerifiedStatus,
    checkReferralActivity,
    setPublishersOptions,
    referralCheck,
    roundtrip,
    onFetchReferralHeaders,
    onReferralRead,
    processMediaData,
    addNewLocation,
    addSiteVisit,
    shouldTrackTab,
    recoverWalletCallback,
    getFavIcon,
    lockInContributionAmount,
    onPrintBackupKeys,
    clientprep,
    setBraveryPropertiesCallback,
    muonWriter,
    onInitReadAction,
    initAccessStatePath,
    getWalletPropertiesCallback,
    publisherTimestampCallback,
    setNewTimeUntilReconcileCallback,
    fetchReferralHeadersCallback,
    getPaymentInfo,
    fetchReferralHeaders,
    callback,
    onLedgerQRGeneratedCallback,
    qrWriteImage
  }

  let privateMethods = {}

  if (process.env.NODE_ENV === 'test') {
    privateMethods = {
      enable,
      addSiteVisit,
      clearVisitsByPublisher: function () {
        visitsByPublisher = {}
      },
      getVisitsByPublisher: function () {
        return visitsByPublisher
      },
      getSynopsis: () => synopsis,
      setSynopsis: (data) => {
        synopsis = data
      },
      getClient: () => {
        return client
      },
      setClient: (data) => {
        client = data
      },
      setCurrentMediaKey: (key) => {
        currentMediaKey = key
      },
      resetModules: () => {
        client = null
        ledgerClient = null
        ledgerBalance = null
        ledgerPublisher = null
      },
      getCurrentMediaKey: (key) => currentMediaKey,
      synopsisNormalizer,
      observeTransactions,
      onWalletRecovery,
      getStateInfo,
      lockInContributionAmount,
      callback,
      uintKeySeed,
      loadKeysFromBackupFile,
      activityRoundTrip,
      pathName,
      onReferralInit,
      roundTripFromWindow,
      onReferralCodeRead,
      onVerifiedPStatus,
      checkSeed,
      shouldTrackTab
    }
  }

  return Object.assign({}, publicMethods, privateMethods)
}

module.exports = getMethods()<|MERGE_RESOLUTION|>--- conflicted
+++ resolved
@@ -1752,10 +1752,6 @@
         return
     }
     module.exports.qrWriteImage(index, url)
-<<<<<<< HEAD
-    
-=======
->>>>>>> 1e8708bf
   })
 
   return state
@@ -1777,10 +1773,6 @@
   }
 }
 
-<<<<<<< HEAD
-
-=======
->>>>>>> 1e8708bf
 const onLedgerQRGeneratedCallback = (index, paymentIMG) => {
   appActions.onLedgerQRGenerated(index, paymentIMG)
 }
