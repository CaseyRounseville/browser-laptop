/* This Source Code Form is subject to the terms of the Mozilla Public * License, v. 2.0. If a copy of the MPL was not distributed with this file,
 * You can obtain one at http://mozilla.org/MPL/2.0/. */

'use strict'
const Immutable = require('immutable')
const normalizeUrl = require('normalize-url')
const siteTags = require('../constants/siteTags')
const settings = require('../constants/settings')
const getSetting = require('../settings').getSetting
const UrlUtil = require('../lib/urlutil')
const urlParse = require('../../app/common/urlParse')
const {makeImmutable} = require('../../app/common/state/immutableUtil')

const isBookmark = (tags) => {
  if (!tags) {
    return false
  }
  return tags.includes(siteTags.BOOKMARK)
}

const isBookmarkFolder = (tags) => {
  if (!tags) {
    return false
  }
  return typeof tags === 'string' && tags === siteTags.BOOKMARK_FOLDER ||
    tags && typeof tags !== 'string' && tags.includes(siteTags.BOOKMARK_FOLDER)
}

const reorderSite = (sites, order) => {
  sites = sites.map((site) => {
    const siteOrder = site.get('order')
    if (siteOrder > order) {
      return site.set('order', siteOrder - 1)
    }
    return site
  })
  return sites
}

/**
 * Sort comparator for sort function
 */
module.exports.siteSort = (x, y) => {
  if (x.get('order') < y.get('order')) {
    return -1
  } else if (x.get('order') > y.get('order')) {
    return 1
  } else {
    return 0
  }
}

/**
 * Calculate siteKey for siteDetail
 *
 * @param siteDetail The site to to be calculated
 * @return key if siteDetail is valid
 */
module.exports.getSiteKey = function (siteDetail) {
  if (!siteDetail) {
    return null
  }
  const folderId = siteDetail.get('folderId')
  const location = siteDetail.get('location')
  if (folderId) {
    return folderId.toString()
  } else if (location) {
    return location + '|' +
      (siteDetail.get('partitionNumber') || 0) + '|' +
      (siteDetail.get('parentFolderId') || 0)
  }
  return null
}

/**
 * Checks if a siteDetail has the specified tag
 *
 * @param sites The application state's Immutable sites map
 * @param siteDetail The site to check if it's in the specified tag
 * @return true if the location is already bookmarked
 */
module.exports.isSiteBookmarked = function (sites, siteDetail) {
  if (!sites) {
    return false
  }

  const site = sites.find((site) =>
    isBookmark(site.get('tags')) &&
    site.get('location') === siteDetail.get('location') &&
    (site.get('partitionNumber') || 0) === (siteDetail.get('partitionNumber') || 0)
  )

  if (site) {
    return true
  }
  return false
}

const getNextFolderIdItem = (sites) =>
  sites.max((siteA, siteB) => {
    const folderIdA = siteA.get('folderId')
    const folderIdB = siteB.get('folderId')
    if (folderIdA === folderIdB) {
      return 0
    }
    if (folderIdA === undefined) {
      return false
    }
    if (folderIdB === undefined) {
      return true
    }
    return folderIdA > folderIdB
  })

module.exports.getNextFolderId = (sites) => {
  const defaultFolderId = 0
  if (!sites) {
    return defaultFolderId
  }
  const maxIdItem = getNextFolderIdItem(sites)
  return (maxIdItem ? (maxIdItem.get('folderId') || 0) : 0) + 1
}

const mergeSiteLastAccessedTime = (oldSiteDetail, newSiteDetail, tag) => {
  const newTime = newSiteDetail && newSiteDetail.get('lastAccessedTime')
  const oldTime = oldSiteDetail && oldSiteDetail.get('lastAccessedTime')
  if (!isBookmark(tag) && !isBookmarkFolder(tag)) {
    return newTime || new Date().getTime()
  }
  if (newTime && newTime !== 0) {
    return newTime
  } else if (oldTime && oldTime !== 0) {
    return oldTime
  } else {
    return 0
  }
}

// Some details can be copied from the existing siteDetail if null
// ex: parentFolderId, partitionNumber, and favicon
const mergeSiteDetails = (oldSiteDetail, newSiteDetail, tag, folderId, order) => {
  let tags = oldSiteDetail && oldSiteDetail.get('tags') || new Immutable.List()
  if (tag) {
    tags = tags.toSet().add(tag).toList()
  }

  const customTitle = typeof newSiteDetail.get('customTitle') === 'string'
    ? newSiteDetail.get('customTitle')
    : (newSiteDetail.get('customTitle') || oldSiteDetail && oldSiteDetail.get('customTitle'))

  const lastAccessedTime = mergeSiteLastAccessedTime(oldSiteDetail, newSiteDetail, tag)

  let site = makeImmutable({
    lastAccessedTime,
    tags,
    objectId: newSiteDetail.get('objectId') || (oldSiteDetail ? oldSiteDetail.get('objectId') : undefined),
    title: newSiteDetail.get('title'),
    order
  })

  if (oldSiteDetail && oldSiteDetail.get('order') !== undefined) {
    site = site.set('order', oldSiteDetail.get('order'))
  }

  if (newSiteDetail.get('location')) {
    site = site.set('location', newSiteDetail.get('location'))
  }
  if (folderId) {
    site = site.set('folderId', Number(folderId))
  }
  if (typeof customTitle === 'string') {
    site = site.set('customTitle', customTitle)
  }
  if (newSiteDetail.get('parentFolderId') !== undefined || oldSiteDetail && oldSiteDetail.get('parentFolderId')) {
    let parentFolderId = newSiteDetail.get('parentFolderId') !== undefined
      ? newSiteDetail.get('parentFolderId') : oldSiteDetail.get('parentFolderId')
    site = site.set('parentFolderId', Number(parentFolderId))
  }
  if (newSiteDetail.get('partitionNumber') !== undefined || oldSiteDetail && oldSiteDetail.get('partitionNumber')) {
    let partitionNumber = newSiteDetail.get('partitionNumber') !== undefined
    ? newSiteDetail.get('partitionNumber') : oldSiteDetail.get('partitionNumber')
    site = site.set('partitionNumber', Number(partitionNumber))
  }
  if (newSiteDetail.get('favicon') || oldSiteDetail && oldSiteDetail.get('favicon')) {
    site = site.set('favicon', newSiteDetail.get('favicon') || oldSiteDetail.get('favicon'))
  }
  if (newSiteDetail.get('themeColor') || oldSiteDetail && oldSiteDetail.get('themeColor')) {
    site = site.set('themeColor', newSiteDetail.get('themeColor') || oldSiteDetail.get('themeColor'))
  }
  if (site.get('tags').size === 0) {
    // Increment the visit count for history items
    site = site.set('count', ((oldSiteDetail || site).get('count') || 0) + 1)
  }

  return site
}

/**
 * Adds or updates the specified siteDetail in sites.
 *
 * Examples of updating:
 * - editing bookmark in add/edit modal
 * - when timestamp is added (history entry)
 * - moving bookmark to/from a folder
 *
 * @param sites The application state's Immutable site list
 * @param siteDetails The site details object to add or update
 * @param tag The tag to add for this site
 *   See siteTags.js for supported types. No tag means just a history item
 * @param originalSiteDetail If specified, use when searching site list
 * @param {Function=} syncCallback specified if this change should be synced
 * @return The new sites Immutable object
 */
module.exports.addSite = function (sites, siteDetail, tag, originalSiteDetail, syncCallback) {
  // Get tag from siteDetail object if not passed via tag param
  if (tag === undefined) {
    tag = siteDetail.getIn(['tags', 0])
  }

  let originalSiteKey
  if (originalSiteDetail) {
    originalSiteKey = module.exports.getSiteKey(originalSiteDetail)
  }

  const oldKey = originalSiteKey || module.exports.getSiteKey(siteDetail)
  const oldSite = oldKey !== null ? sites.get(oldKey) : null
  let folderId = siteDetail.get('folderId')

  if (tag === siteTags.BOOKMARK_FOLDER) {
    if (!oldSite && folderId) {
      // Remove duplicate folder (needed for import)
      const dupFolder = sites.find((site) => isBookmarkFolder(site.get('tags')) &&
        site.get('parentFolderId') === siteDetail.get('parentFolderId') &&
        site.get('customTitle') === siteDetail.get('customTitle'))
      if (dupFolder) {
        sites = module.exports.removeSite(sites, dupFolder, siteTags.BOOKMARK_FOLDER, true)
      }
    } else if (!folderId) {
      // Assign an id if this is a new folder
      folderId = module.exports.getNextFolderId(sites)
    }
  }

  let site = mergeSiteDetails(oldSite, siteDetail, tag, folderId, sites.size)
  if (oldSite) {
    sites = sites.delete(oldKey)
  }

  const key = module.exports.getSiteKey(site)
  if (key === null) {
    return sites
  }
  if (getSetting(settings.SYNC_ENABLED) === true && syncCallback) {
    site = module.exports.setObjectId(site)
    syncCallback(site)
  }
  return sites.set(key, site)
}

/**
 * Removes the specified tag from a siteDetail
 *
 * @param {Immutable.Map} sites The application state's Immutable sites map
 * @param {Immutable.Map} siteDetail The siteDetail to remove a tag from
 * @param {string} tag
 * @param {boolean} reorder whether to reorder sites (default with reorder)
 * @param {Function=} syncCallback
 * @return {Immutable.Map} The new sites Immutable object
 */
module.exports.removeSite = function (sites, siteDetail, tag, reorder = true, syncCallback) {
  const key = module.exports.getSiteKey(siteDetail)
<<<<<<< HEAD
  if (key === null) {
    return sites
  }
  if (getSetting(settings.SYNC_ENABLED) === true && syncCallback) {
    syncCallback(sites.getIn([key]))
  }
=======
  if (!key) {
    return sites
  }
>>>>>>> a11ec893

  const tags = sites.getIn([key, 'tags'])
  if (isBookmarkFolder(tags)) {
    const folderId = sites.getIn([key, 'folderId'])
    const childSites = sites.filter((site) => site.get('parentFolderId') === folderId)
    childSites.forEach((site) => {
      const tags = site.get('tags')
      tags.forEach((tag) => {
        sites = module.exports.removeSite(sites, site, tag, false, syncCallback)
      })
    })
  }
  if (isBookmark(tag)) {
    if (sites.size && reorder) {
      const order = sites.getIn([key, 'order'])
      sites = reorderSite(sites, order)
    }

    return sites.delete(key)
  } else {
    let site = sites.get(key)
    site = site.set('lastAccessedTime', undefined)
    return sites.set(key, site)
  }
}

/**
 * Called by isMoveAllowed
 * Trace a folder's ancestory, collecting all parent folderIds until reaching Bookmarks Toolbar (folderId=0)
 */
const getAncestorFolderIds = (parentFolderIds, bookmarkFolder, allBookmarks) => {
  if (bookmarkFolder.get('parentFolderId')) {
    parentFolderIds.push(bookmarkFolder.get('parentFolderId'))
    const nextItem = allBookmarks.find((item) => item.get('folderId') === bookmarkFolder.get('parentFolderId'))
    if (nextItem) {
      getAncestorFolderIds(parentFolderIds, nextItem, allBookmarks)
    }
  }
}

/**
 * Determine if a proposed move is valid
 *
 * @param sites The application state's Immutable sites list
 * @param siteDetail The site detail to move
 * @param destinationDetail The site detail to move to
 */
module.exports.isMoveAllowed = (sites, sourceDetail, destinationDetail) => {
  if (typeof destinationDetail.get('parentFolderId') === 'number' && typeof sourceDetail.get('folderId') === 'number') {
    // Folder can't be its own parent
    if (sourceDetail.get('folderId') === destinationDetail.get('folderId')) {
      return false
    }
    // Ancestor folder can't be moved into a descendant
    let ancestorFolderIds = []
    getAncestorFolderIds(ancestorFolderIds, destinationDetail, sites)
    if (ancestorFolderIds.includes(sourceDetail.get('folderId'))) {
      return false
    }
  }
  return true
}

/**
 * Moves the specified site from one location to another
 *
 * @param sites The application state's Immutable sites map
 * @param siteDetail The site detail to move
 * @param destinationDetail The site detail to move to
 * @param prepend Whether the destination detail should be prepended or not, not used if destinationIsParent is true
 * @param destinationIsParent Whether the item should be moved inside of the destinationDetail.
 * @param disallowReparent If set to true, parent folder will not be set
 * @param {Function=} syncCallback
 * @return The new sites Immutable object
 */
module.exports.moveSite = function (sites, sourceDetail, destinationDetail, prepend,
  destinationIsParent, disallowReparent, syncCallback) {
  if (!module.exports.isMoveAllowed(sites, sourceDetail, destinationDetail)) {
    return sites
  }

  const sourceKey = module.exports.getSiteKey(sourceDetail)
  const destinationKey = module.exports.getSiteKey(destinationDetail)

  const sourceSiteIndex = sites.getIn([sourceKey, 'order'])
  let destinationSiteIndex
  if (destinationIsParent) {
    // When the destination is the parent we want to put it at the end
    destinationSiteIndex = sites.size - 1
    prepend = true
  } else {
    destinationSiteIndex = sites.getIn([destinationKey, 'order'])
  }

  let sourceSite = sites.get(sourceKey)
  if (!sourceSite) {
    return sites
  }
  let newIndex = destinationSiteIndex + (prepend ? 0 : 1)
  if (destinationSiteIndex > sourceSiteIndex) {
    --newIndex
  }
  const destinationSite = sites.get(destinationKey)
  sites = sites.delete(sourceKey)
  sites = sites.map((site) => {
    const siteOrder = site.get('order')
    if (siteOrder >= newIndex && siteOrder < sourceSiteIndex) {
      return site.set('order', siteOrder + 1)
    } else if (siteOrder <= newIndex && siteOrder > sourceSiteIndex) {
      return site.set('order', siteOrder - 1)
    }
    return site
  })
  sourceSite = sourceSite.set('order', newIndex)

  if (!disallowReparent) {
    if (destinationIsParent && destinationDetail.get('folderId') !== sourceSite.get('folderId')) {
      sourceSite = sourceSite.set('parentFolderId', destinationDetail.get('folderId'))
    } else if (!destinationSite.get('parentFolderId')) {
      sourceSite = sourceSite.set('parentFolderId', 0)
    } else if (destinationSite.get('parentFolderId') !== sourceSite.get('parentFolderId')) {
      sourceSite = sourceSite.set('parentFolderId', destinationSite.get('parentFolderId'))
    }
  }
  if (getSetting(settings.SYNC_ENABLED) === true && syncCallback) {
    syncCallback(sourceSite)
  }
  return sites.set(module.exports.getSiteKey(sourceSite), sourceSite)
}

module.exports.getDetailFromFrame = function (frame, tag) {
  let location = frame.get('location')
  if (frame.get('pinnedLocation') && tag === siteTags.PINNED) {
    location = frame.get('pinnedLocation')
  }

  return makeImmutable({
    location,
    title: frame.get('title'),
    partitionNumber: frame.get('partitionNumber'),
    tags: tag ? [tag] : [],
    favicon: frame.get('icon'),
    themeColor: frame.get('themeColor') || frame.get('computedThemeColor')
  })
}

/**
 * Update the favicon URL for all entries in the sites list
 * which match a given location. Currently, there should only be
 * one match, but this will handle multiple.
 *
 * @param sites The application state's Immutable sites list
 * @param location URL for the entry needing an update
 * @param favicon favicon URL
 */
module.exports.updateSiteFavicon = function (sites, location, favicon) {
  sites = makeImmutable(sites)

  if (UrlUtil.isNotURL(location)) {
    return sites
  }
  if (!Immutable.Map.isMap(sites)) {
    return sites
  }

  const matchingIndices = []

  sites.filter((site, index) => {
    if (!site || typeof site.get !== 'function') {
      return false
    }
    if (isBookmarkFolder(site.get('tags'))) {
      return false
    }
    if (UrlUtil.isNotURL(site.get('location'))) {
      return false
    }
    if (normURL(site.get('location')) === normURL(location)) {
      matchingIndices.push(index)
      return true
    }
    return false
  })

  if (!matchingIndices.length) return sites

  let updatedSites = sites
  matchingIndices.forEach((index) => {
    updatedSites = updatedSites.setIn([index, 'favicon'], favicon)
  })

  return updatedSites
}

/**
 * Normalizes a URL for comparison, with special handling for magnet links
 */
function normURL (url) {
  const lowerURL = url.toLowerCase()
  if (lowerURL.startsWith('magnet:?')) return lowerURL
  try {
    return normalizeUrl(url)
  } catch (e) {
    return url
  }
}

/**
 * Converts a siteDetail to frameOpts format
 * @param {Object} siteDetail - A site detail as per app state
 * @return {Object} A frameOpts plain JS object, not ImmutableJS
 */
module.exports.toFrameOpts = function (siteDetail) {
  return {
    location: siteDetail.get('location'),
    partitionNumber: siteDetail.get('partitionNumber')
  }
}

/**
 * Compares 2 site details
 * @param siteDetail1 The first site detail to compare.
 * @param siteDetail2 The second site detail to compare.
 * @return true if the site details should be considered the same.
 */
module.exports.isEquivalent = function (siteDetail1, siteDetail2) {
  const isFolder1 = module.exports.isFolder(siteDetail1)
  const isFolder2 = module.exports.isFolder(siteDetail2)
  if (isFolder1 !== isFolder2) {
    return false
  }

  // If they are both folders
  if (isFolder1) {
    return siteDetail1.get('folderId') === siteDetail2.get('folderId')
  }
  return siteDetail1.get('location') === siteDetail2.get('location') && siteDetail1.get('partitionNumber') === siteDetail2.get('partitionNumber')
}

/**
 * Determines if the site detail is a bookmark.
 * @param siteDetail The site detail to check.
 * @return true if the site detail has a bookmark tag.
 */
module.exports.isBookmark = function (siteDetail) {
  if (siteDetail) {
    return isBookmark(siteDetail.get('tags'))
  }
  return false
}

/**
 * Determines if the site detail is a folder.
 * @param siteDetail The site detail to check.
 * @return true if the site detail is a folder.
 */
module.exports.isFolder = function (siteDetail) {
  if (siteDetail) {
    return isBookmarkFolder(siteDetail.get('tags')) && siteDetail.get('folderId') !== undefined
  }
  return false
}

/**
 * Determines if the site detail is an imported bookmark.
 * @param siteDetail The site detail to check.
 * @return true if the site detail is a folder.
 */
module.exports.isImportedBookmark = function (siteDetail) {
  return siteDetail.get('lastAccessedTime') === 0
}

/**
 * Determines if the site detail is a history entry.
 * @param siteDetail The site detail to check.
 * @return true if the site detail is a history entry.
 */
module.exports.isHistoryEntry = function (siteDetail) {
  if (siteDetail && typeof siteDetail.get('location') === 'string') {
    if (siteDetail.get('location').startsWith('about:')) {
      return false
    }
    return !!siteDetail.get('lastAccessedTime') && !isBookmarkFolder(siteDetail.get('tags'))
  }
  return false
}

/**
 * Get a folder by folderId
 * @returns {Immutable.List.<Immutable.Map>} sites
 * @param {number} folderId
 * @returns {Array[<number>, <Immutable.Map>]|undefined}
 */
module.exports.getFolder = function (sites, folderId) {
  const entry = sites.findEntry((site, _path) => {
    return module.exports.isFolder(site) && site.get('folderId') === folderId
  })
  if (!entry) { return undefined }
  return entry
}

/**
 * Obtains an array of folders
 */
module.exports.getFolders = function (sites, folderId, parentId, labelPrefix) {
  parentId = parentId || 0
  let folders = []
  sites.toList().sort(module.exports.siteSort).forEach((site) => {
    if ((site.get('parentFolderId') || 0) === parentId && module.exports.isFolder(site)) {
      if (site.get('folderId') === folderId) {
        return
      }
      const label = (labelPrefix || '') + (site.get('customTitle') || site.get('title'))
      folders.push({
        folderId: site.get('folderId'),
        parentFolderId: site.get('parentFolderId'),
        label
      })
      const subsites = module.exports.getFolders(sites, folderId, site.get('folderId'), (label || '') + ' / ')
      folders = folders.concat(subsites)
    }
  })
  return folders
}

/**
 * Filters out non recent sites based on the app setting for history size.
 * @param sites The application state's Immutable sites list.
 */
module.exports.filterOutNonRecents = function (sites) {
  const sitesWithTags = sites
    .filter((site) => site.get('tags').size)
  const topHistorySites = sites
    .filter((site) => site.get('tags').size === 0)
    .sort((site1, site2) => (site2.get('lastAccessedTime') || 0) - (site1.get('lastAccessedTime') || 0))
    .take(getSetting(settings.AUTOCOMPLETE_HISTORY_SIZE))
  return sitesWithTags.concat(topHistorySites)
}

/**
 * Filters sites relative to a parent site (folder).
 * @param sites The application state's Immutable sites list.
 * @param relSite The folder to filter to.
 */
module.exports.filterSitesRelativeTo = function (sites, relSite) {
  if (!relSite.get('folderId')) {
    return sites
  }
  return sites.filter((site) => site.get('parentFolderId') === relSite.get('folderId'))
}

/**
 * Clears history by
 * - filtering out entries which have no tags
 * - setting lastAccessedTime to null for remaining entries (bookmarks)
 * @param sites The application state's Immutable sites list.
 * @param {function} syncCallback
 */
module.exports.clearHistory = function (sites, syncCallback) {
  let bookmarks = sites.filter((site) => site.get('tags') && site.get('tags').size > 0)
  bookmarks.forEach((site, index) => {
    if (site.get('lastAccessedTime')) {
      bookmarks = bookmarks.setIn([index, 'lastAccessedTime'], null)
      if (getSetting(settings.SYNC_ENABLED) === true && syncCallback && site.get('objectId')) {
        syncCallback(site.set('lastAccessedTime', null))
      }
    }
  })
  return bookmarks
}

/**
 * Returns all sites that have a bookmark tag.
 * @param sites The application state's Immutable sites list.
 */

module.exports.getBookmarks = function (sites) {
  if (sites) {
    return sites.filter((site) => isBookmarkFolder(site.get('tags')) || isBookmark(site.get('tags')))
  }
  return makeImmutable({})
}

/**
 * Gets a site origin (scheme + hostname + port) from a URL or null if not
 * available.
 * @param {string} location
 * @return {string?}
 */
module.exports.getOrigin = function (location) {
  // Returns scheme + hostname + port
  if (typeof location !== 'string') {
    return null
  }
  if (location.startsWith('file://')) {
    return 'file:///'
  }
  let parsed = urlParse(location)
  if (parsed.host && parsed.protocol) {
    return parsed.slashes ? [parsed.protocol, parsed.host].join('//') : [parsed.protocol, parsed.host].join('')
  } else {
    return null
  }
}

/**
 * Sets object id on a state entry.
 * @param {Immutable.Map} item
 * @returns {Immutable.map}
 */
module.exports.setObjectId = (item) => {
  if (!item || !item.toJS) {
    return
  }
  if (item.get('objectId')) {
    return item
  }
  const crypto = require('crypto')
  return item.set('objectId', new Immutable.List(crypto.randomBytes(16)))
}<|MERGE_RESOLUTION|>--- conflicted
+++ resolved
@@ -269,18 +269,12 @@
  */
 module.exports.removeSite = function (sites, siteDetail, tag, reorder = true, syncCallback) {
   const key = module.exports.getSiteKey(siteDetail)
-<<<<<<< HEAD
-  if (key === null) {
+  if (!key) {
     return sites
   }
   if (getSetting(settings.SYNC_ENABLED) === true && syncCallback) {
     syncCallback(sites.getIn([key]))
   }
-=======
-  if (!key) {
-    return sites
-  }
->>>>>>> a11ec893
 
   const tags = sites.getIn([key, 'tags'])
   if (isBookmarkFolder(tags)) {
