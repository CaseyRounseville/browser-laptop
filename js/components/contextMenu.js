/* This Source Code Form is subject to the terms of the Mozilla Public
 * License, v. 2.0. If a copy of the MPL was not distributed with this file,
 * You can obtain one at http://mozilla.org/MPL/2.0/. */

const React = require('react')
const Immutable = require('immutable')
const ImmutableComponent = require('./immutableComponent')
const windowActions = require('../actions/windowActions')
const cx = require('../lib/classSet')
const KeyCodes = require('../../app/common/constants/keyCodes')
const {formatAccelerator, wrappingClamp} = require('../../app/common/lib/formatUtil')
const separatorMenuItem = require('../../app/common/commonMenu').separatorMenuItem
const keyCodes = require('../../app/common/constants/keyCodes')

class ContextMenuItem extends ImmutableComponent {
  get submenu () {
    return this.props.contextMenuItem.get('submenu')
  }
  get hasSubmenu () {
    return this.submenu && this.submenu.size > 0
  }
  get accelerator () {
    const accelerator = this.props.contextMenuItem.get('accelerator')
    return accelerator && typeof accelerator === 'string'
      ? accelerator.trim()
      : null
  }
  get hasAccelerator () {
    return this.accelerator !== null
  }
  onClick (clickAction, shouldHide, e) {
    e.stopPropagation()
    if (clickAction) {
      if (shouldHide) {
        windowActions.resetMenuState()
      }
      clickAction(e)
    }
  }
  onDragStart (e) {
    if (this.props.contextMenuItem.get('dragStart')) {
      this.props.contextMenuItem.get('dragStart')(e)
    }
  }
  onDragEnd (e) {
    if (this.props.contextMenuItem.get('dragEnd')) {
      this.props.contextMenuItem.get('dragEnd')(e)
    }
  }
  onDragOver (e) {
    if (this.props.contextMenuItem.get('dragOver')) {
      this.props.contextMenuItem.get('dragOver')(e)
    }
    this.onMouseEnter(e)
  }
  onDrop (e) {
    if (this.props.contextMenuItem.get('drop')) {
      this.props.contextMenuItem.get('drop')(e)
    }
    windowActions.setContextMenuDetail()
  }
  onContextMenu (e) {
    if (this.props.contextMenuItem.get('contextMenu')) {
      this.props.contextMenuItem.get('contextMenu')(e)
    }
    windowActions.setContextMenuDetail()
  }

  onMouseEnter (e) {
    let openedSubmenuDetails = this.props.contextMenuDetail.get('openedSubmenuDetails')
    openedSubmenuDetails = openedSubmenuDetails
      ? openedSubmenuDetails.splice(this.props.submenuIndex, this.props.contextMenuDetail.get('openedSubmenuDetails').size)
      : new Immutable.List()

    if (this.hasSubmenu) {
      let node = e.target
      while (node && node.classList && !node.classList.contains('contextMenuItem')) {
        node = node.parentNode
      }
      let parentNode = node.parentNode
      while (parentNode && parentNode.classList && !parentNode.classList.contains('contextMenu')) {
        parentNode = parentNode.parentNode
      }
      const parentBoundingRect = parentNode.getBoundingClientRect()
      const boundingRect = node.getBoundingClientRect()
      openedSubmenuDetails = openedSubmenuDetails.push(Immutable.fromJS({
        y: boundingRect.top - parentBoundingRect.top - 1,
        template: this.submenu
      }))
    }
    windowActions.setContextMenuDetail(this.props.contextMenuDetail.set('openedSubmenuDetails', openedSubmenuDetails))
  }
  getLabelForItem (item) {
    const label = item.get('label')
    if (label) {
      return label
    }
    if (item.get('labelDataBind') === 'zoomLevel') {
      const activeWebview = document.querySelector('.frameWrapper.isActive webview')
      let percent = 100
      if (activeWebview) {
        percent = activeWebview.getZoomPercent()
      }
      return `${percent}%`
    }
    return ''
  }
  render () {
    const iconSize = 16
    let iconStyle = {
      minWidth: iconSize,
      width: iconSize
    }

    const icon = this.props.contextMenuItem.get('icon')
    let faIcon
    if (icon) {
      iconStyle = Object.assign(iconStyle, {
        backgroundImage: `url(${icon})`,
        backgroundSize: iconSize,
        height: iconSize
      })
    } else {
      faIcon = this.props.contextMenuItem.get('faIcon')
    }

    if (this.props.contextMenuItem.get('type') === 'separator') {
      return <div className='contextMenuItem contextMenuSeparator' role='listitem'>
        <hr />
      </div>
    } else if (this.props.contextMenuItem.get('type') === 'multi') {
      return <div className='contextMenuItem multiContextMenuItem'>
        <span className='multiItemTitle' data-l10n-id={this.props.contextMenuItem.get('l10nLabelId')} />
        {
          this.props.contextMenuItem.get('submenu').map((subItem) =>
            <div className='contextMenuSubItem'
              onClick={this.onClick.bind(this, subItem.get('click'), false)}>
              <span data-l10n-id={subItem.get('l10nLabelId')}>{this.getLabelForItem(subItem)}</span>
            </div>)
        }
      </div>
    }
    return <div className={cx({
      contextMenuItem: true,
      hasFaIcon: faIcon,
      checkedMenuItem: this.props.contextMenuItem.get('checked'),
      hasIcon: icon || faIcon,
      selectedByKeyboard: this.props.selected
    })}
      role='listitem'
      draggable={this.props.contextMenuItem.get('draggable')}
      onDragStart={this.onDragStart.bind(this)}
      onDragEnd={this.onDragEnd.bind(this)}
      onDragOver={this.onDragOver.bind(this)}
      onDrop={this.onDrop.bind(this)}
      onContextMenu={this.onContextMenu.bind(this)}
      disabled={this.props.contextMenuItem.get('enabled') === false}
      onMouseEnter={this.onMouseEnter.bind(this)}
      onClick={this.onClick.bind(this, this.props.contextMenuItem.get('click'), true)}>
      {
        this.props.contextMenuItem.get('checked')
        ? <span className='fa fa-check contextMenuCheckIndicator' />
        : null
      }
      {
        icon || faIcon
        ? <span className={cx({
          contextMenuIcon: true,
          hasFaIcon: !!faIcon,
          fa: faIcon,
          [faIcon]: !!faIcon
        })}
          style={iconStyle} />
        : null
      }
      <span className='contextMenuItemText'
        data-l10n-id={this.props.contextMenuItem.get('l10nLabelId')}>{this.props.contextMenuItem.get('label')}</span>
      {
        this.hasSubmenu
        ? <span className='submenuIndicatorContainer'>
          <span className='submenuIndicatorSpacer' />
          <span className='submenuIndicator fa fa-chevron-right' />
        </span>
        : this.hasAccelerator
          ? <span className='submenuIndicatorContainer'>
            <span className='submenuIndicatorSpacer' />
            <span className='accelerator'>{formatAccelerator(this.accelerator)}</span>
          </span>
          : null
      }
    </div>
  }
}

/**
 * Represents a single popup menu (not including submenu)
 */
class ContextMenuSingle extends ImmutableComponent {
  render () {
    const styles = {}
    if (this.props.y) {
      styles.top = this.props.y
    }
    const visibleMenuItems = this.props.template.filter((element) => {
      return element.has('visible')
        ? element.get('visible')
        : true
    })

    let index = 0
    return <div role='list' className={cx({
      contextMenuSingle: true,
      isSubmenu: this.props.submenuIndex !== 0
    })} style={styles}>
      {
        visibleMenuItems.map((contextMenuItem) => {
          let props = {
            contextMenuItem: contextMenuItem,
            submenuIndex: this.props.submenuIndex,
            lastZoomPercentage: this.props.lastZoomPercentage,
            contextMenuDetail: this.props.contextMenuDetail,
            selected: false
          }
          // don't count separators when finding selectedIndex
          if (contextMenuItem.get('type') !== separatorMenuItem.type) {
            props.selected = index === this.props.selectedIndex
            index++
          }
          return <ContextMenuItem {...props} />
        })
      }
    </div>
  }
}

/**
 * Represents a context menu including all submenus
 */
class ContextMenu extends ImmutableComponent {
  constructor () {
    super()
    this.onKeyDown = this.onKeyDown.bind(this)
  }

  componentDidMount () {
    window.addEventListener('keydown', this.onKeyDown)
    window.addEventListener('keyup', this.onKeyUp)
  }

  componentWillUnmount () {
    window.removeEventListener('keydown', this.onKeyDown)
    window.removeEventListener('keyup', this.onKeyUp)
  }

  onKeyDown (e) {
    const selectedIndex = (this.props.selectedIndex === null) ? [0] : this.props.selectedIndex
    const currentIndex = selectedIndex[selectedIndex.length - 1]
    const selectedTemplate = this.getMenuByIndex(selectedIndex, this.props.contextMenuDetail.get('template'))
    const selectedMenuItem = selectedTemplate.get(currentIndex)

    switch (e.keyCode) {
      case keyCodes.ENTER:
        e.preventDefault()
        e.stopPropagation()
        const action = selectedTemplate.getIn([currentIndex, 'click'])
        if (action) {
          action(e)
        }
        windowActions.resetMenuState()
        break

      case KeyCodes.ESC:
      case KeyCodes.TAB:
        windowActions.resetMenuState()
        break

      case keyCodes.LEFT:
        // Left arrow inside a sub menu
        // <= go back one level
        if (this.hasSubmenuSelection) {
          const newIndices = selectedIndex.slice()
          newIndices.pop()
          windowActions.setContextMenuSelectedIndex(newIndices)

          let openedSubmenuDetails = this.props.contextMenuDetail.get('openedSubmenuDetails')
            ? this.props.contextMenuDetail.get('openedSubmenuDetails')
            : new Immutable.List()
          openedSubmenuDetails = openedSubmenuDetails.pop()

          windowActions.setContextMenuDetail(this.props.contextMenuDetail.set('openedSubmenuDetails', openedSubmenuDetails))
        }
        break

      case keyCodes.RIGHT:
        // Right arrow on a menu item which has a sub menu
        // => go up one level (default next menu to item 0)
        const isSubMenu = !!selectedMenuItem.get('submenu')

        if (isSubMenu) {
          e.stopPropagation()
          const newIndices = selectedIndex.slice()
          newIndices.push(0)
          windowActions.setContextMenuSelectedIndex(newIndices)

          let openedSubmenuDetails = this.props.contextMenuDetail.get('openedSubmenuDetails')
            ? this.props.contextMenuDetail.get('openedSubmenuDetails')
            : new Immutable.List()

          const rect = this.getContextMenuItemBounds()
          const itemHeight = (rect.bottom - rect.top)

          openedSubmenuDetails = openedSubmenuDetails.push(Immutable.fromJS({
            y: (rect.top - itemHeight),
            template: selectedMenuItem.get('submenu')
          }))

          windowActions.setContextMenuDetail(this.props.contextMenuDetail.set('openedSubmenuDetails', openedSubmenuDetails))
        }
        break

      case keyCodes.UP:
      case keyCodes.DOWN:
        if (this.props.contextMenuDetail) {
          const nextIndex = wrappingClamp(
            currentIndex + (e.which === keyCodes.UP ? -1 : 1),
            0,
            this.maxIndex(selectedTemplate))

          const newIndices = selectedIndex.slice()
          newIndices[selectedIndex.length - 1] = nextIndex
          windowActions.setContextMenuSelectedIndex(newIndices)
        }
        break
    }
  }

  onKeyUp (e) {
    e.preventDefault()
  }

  onClick () {
    windowActions.resetMenuState()
  }

  getTemplateItemsOnly (template) {
    return template.filter((element) => {
      if (element.get('type') === separatorMenuItem.type) return false
      if (element.has('visible')) return element.get('visible')
      return true
    })
  }

  getMenuByIndex (selectedIndex, parentItem, currentDepth) {
    parentItem = this.getTemplateItemsOnly(parentItem)
    if (!currentDepth) currentDepth = 0

    const selectedIndices = selectedIndex.slice(1)
    if (selectedIndices.length === 0) return parentItem

    const submenuIndex = selectedIndex[0]
    const childItem = parentItem.get(submenuIndex)

    if (childItem && childItem.get('submenu')) {
      return this.getMenuByIndex(selectedIndices, childItem.get('submenu'), currentDepth + 1)
    }

    return parentItem
  }

  getContextMenuItemBounds () {
    const selected = document.querySelectorAll('.contextMenuItem.selectedByKeyboard')
    if (selected.length > 0) {
      return selected.item(selected.length - 1).getBoundingClientRect()
    }
    return null
  }

  /**
   * Upper bound for the active / focused menu.
   */
  maxIndex (template) {
    return template.filter((element) => {
      if (element.get('type') === separatorMenuItem.type) return false
      if (element.has('visible')) return element.get('visible')
      return true
    }).size - 1
  }

  get openedSubmenuDetails () {
    return this.props.contextMenuDetail.get('openedSubmenuDetails') || new Immutable.List()
  }

  get hasSubmenuSelection () {
<<<<<<< HEAD
    return this.props.selectedIndex.length > 1
=======
    return (this.props.selectedIndex === null) ? false : this.props.selectedIndex.length > 1
>>>>>>> 187fa9a9
  }

  render () {
    const selectedIndex = (this.props.selectedIndex === null) ? [0] : this.props.selectedIndex
    const styles = {}
    if (this.props.contextMenuDetail.get('left') !== undefined) {
      styles.left = this.props.contextMenuDetail.get('left')
    }
    if (this.props.contextMenuDetail.get('right') !== undefined) {
      styles.right = this.props.contextMenuDetail.get('right')
    }
    if (this.props.contextMenuDetail.get('top') !== undefined) {
      styles.top = this.props.contextMenuDetail.get('top')
    }
    if (this.props.contextMenuDetail.get('bottom') !== undefined) {
      styles.bottom = this.props.contextMenuDetail.get('bottom')
    }
    if (this.props.contextMenuDetail.get('width') !== undefined) {
      styles.width = this.props.contextMenuDetail.get('width')
    }
    if (this.props.contextMenuDetail.get('maxHeight')) {
      styles.maxHeight = this.props.contextMenuDetail.get('maxHeight')
    }
    return <div
      className={cx({
        contextMenu: true,
        reverseExpand: this.props.contextMenuDetail.get('right') !== undefined,
        contextMenuScrollable: this.props.contextMenuDetail.get('maxHeight') !== undefined
      })}
      onClick={this.onClick.bind(this)}
      style={styles}>
      <ContextMenuSingle contextMenuDetail={this.props.contextMenuDetail}
        submenuIndex={0}
        lastZoomPercentage={this.props.lastZoomPercentage}
        template={this.props.contextMenuDetail.get('template')}
        selectedIndex={selectedIndex[0]} />
      {
        this.openedSubmenuDetails.map((openedSubmenuDetail, i) =>
          <ContextMenuSingle contextMenuDetail={this.props.contextMenuDetail}
            submenuIndex={i + 1}
            lastZoomPercentage={this.props.lastZoomPercentage}
            template={openedSubmenuDetail.get('template')}
            y={openedSubmenuDetail.get('y')}
            selectedIndex={
              selectedIndex && (i + 1) < selectedIndex.length
                ? selectedIndex[i + 1]
                : null} />)
      }
    </div>
  }
}

module.exports = ContextMenu<|MERGE_RESOLUTION|>--- conflicted
+++ resolved
@@ -391,11 +391,7 @@
   }
 
   get hasSubmenuSelection () {
-<<<<<<< HEAD
-    return this.props.selectedIndex.length > 1
-=======
     return (this.props.selectedIndex === null) ? false : this.props.selectedIndex.length > 1
->>>>>>> 187fa9a9
   }
 
   render () {
