# Overview

All application state is managed by a top level [ImmutableJS](http://facebook.github.io/immutable-js/) object.
Child components should not modify top level state directly, instead they should call into an action which will dispatch a message to the store to make any such changes.

# Hierarchy

AppStore

```javascript
{
  firstRunTimestamp: integer,
  sync: {
    objectId: Array.<number>, // objectId for this sync device
    deviceId: Array.<number>,
    seed: Array.<number>,
    seedQr: string, // data URL of QR code representing the seed
    lastFetchTimestamp: integer // the last time new sync records were fetched in seconds
  },
  tabs: [{
    // persistent properties
    url: string,
    index: number,  // the position of the tab in the window
    windowUUID: string,  // the permanent identifier for the window
    active: boolean,  // whether the tab is selected
    title: string,
    favIconUrl: string,
    // session properties
    windowId: number,  // the windowId that contains the tab
    audible: boolean,  // is audio playing (muted or not)
    muted: boolean,  // is the tab muted
    canGoBack: boolean, // the tab can be navigated back
    canGoForward: boolean // the tab can be navigated forward
  }],
  windows: [{
    // persistent properties
    focused: boolean,
    top: number,
    left: number,
    width: number,
    height: number,
    type: string,  // "normal", "popup", or "devtools"
    state: string  // "normal", "minimized", "maximized", or "fullscreen"
    // session properties
    id: number,  // the electron id for the window
  }],
  extensions: {
    [id]: { // the unique id of the extension
      id: string,
      base_path: string,
      description: string,
      enabled: boolean,
      manifest: object,
      browserAction: {
        title: string,
        popup: string,
        icon: string/object
      },
      tabs: {
        [tabId]: {
          browserAction: {} // tab specific browser action properties
        }
      },
      contextMenus: {
        extensionId: string,
        menuItemId: string,
        properties: object
      }
    }
  },
<<<<<<< HEAD
  sites: [{
    objectId: Array.<number>,
    location: string,
    title: string,
    customTitle: string, // User provided title for bookmark; overrides title
    tags: [string], // empty, 'bookmark', 'bookmark-folder', 'pinned', or 'reader'
    favicon: string, // URL of the favicon
    themeColor: string, // css compatible color string
    lastAccessedTime: number, // datetime.getTime()
    creationTime: number, //creation time of bookmark
    partitionNumber: number, // Optionally specifies a specific session
    folderId: number, // Set for bookmark folders only
    parentFolderId: number // Set for bookmarks and bookmark folders only
  }],
=======
  sites: {
    [siteKey]: { // folder: folderId; bookmark/history: location + partitionNumber + parentFolderId
      location: string,
      title: string,
      customTitle: string, // User provided title for bookmark; overrides title
      tags: [string], // empty, 'bookmark', 'bookmark-folder', 'pinned', or 'reader'
      favicon: string, // URL of the favicon
      themeColor: string, // css compatible color string
      lastAccessedTime: number, // datetime.getTime()
      creationTime: number, //creation time of bookmark
      partitionNumber: number, // Optionally specifies a specific session
      folderId: number, // Set for bookmark folders only
      parentFolderId: number // Set for bookmarks and bookmark folders only
    },
  },
>>>>>>> 57e69652
  downloads: [{
    [downloadId]: {
      startTime: number, // datetime.getTime()
      filename: string,
      savePath: string,
      url: string,
      totalBytes: Number,
      receivedBytes: Number,
      state: string // One of: 'pending', 'in-progress', 'completed', 'cancelled', 'interrupted'
    }
  }],
  siteSettings: {
    [hostPattern]: {
      objectId: Array.<number>,
      zoomLevel: number,
      mediaPermission: boolean,
      geolocationPermission: boolean,
      notificationsPermission: boolean,
      midiSysexPermission: boolean,
      pointerLockPermission: boolean,
      fullscreenPermission: boolean,
      openExternalPermission: boolean,
      protocolRegistrationPermission: boolean,
      savePasswords: boolean, // Only false or undefined/null
      shieldsUp: boolean,
      adControl: string, // (showBraveAds | blockAds | allowAdsAndTracking)
      cookieControl: string, // (block3rdPartyCookie | allowAllCookies)
      safeBrowsing: boolean,
      noScript: (number|boolean), // true = block scripts, false = allow, 0 = allow once, 1 = allow until restart
      httpsEverywhere: boolean,
      fingerprintingProtection: boolean,
      flash: (number|boolean), // approval expiration time if allowed, false if never allow
      widevine: (number|boolean), // false = block widevine, 0 = allow once, 1 = allow always
      ledgerPayments: boolean, // False if site should not be paid by the ledger. Defaults to true.
      ledgerPaymentsShown: boolean, // False if site should not be paid by the ledger and should not be shown in the UI. Defaults to true.
      runInsecureContent: boolean // Allow active mixed content
    }
  },
  temporarySiteSettings: {
    // Same as above but never gets written to disk
    // XXX: This was intended for Private Browsing but is currently unused.
  },
  visits: [{
    location: string,
    startTime: number, // datetime.getTime()
    endTime: number // datetime.getTime()
  }],
  passwords: [{
    origin: string, // origin of the form
    action: string, // URL of the form action
    username: string,
    encryptedPassword: string, // encrypted by master password, binary-encoded
    authTag: string, // AES-GCM authentication data, binary-encoded
    iv: string // AES-GCM initialization vector, binary-encoded
  }],
  // resourceIdentifier is one of: `adblock`, `safeBrowsing`, `trackingProtection`,
  //   `httpsEverywhere`, or another additional resource by name such as
  //   adblock regional resource files.
  [resourceIdentifier]: {
    etag: string, // last downloaded data file etag
    lastCheckVersion: string, // last checked data file version
    lastCheckDate: number, // last checked data file date.getTime()
    enabled: boolean, // Enable the resource
    count: number // Number of blocked ads application wide
  },
  adInsertion: {
    enabled: boolean // Enable ad insertion
  },
  cookieblock: {
    enabled: boolean // Enable 3p cookie/referer blocking
  },
  noScript: {
    enabled: boolean // Enable noscript
  },
  flash: {
    enabled: boolean // Enable flash
  },
  widevine: {
    enabled: boolean, // true if widevine is installed and enabled
    ready: boolean // true if widevine is in a ready state
  },
  defaultWindowHeight: number, // DEPRECATED (0.12.7); replaced w/ defaultWindowParams.height
  defaultWindowWidth: number, // DEPRECATED (0.12.7); replaced w/ defaultWindowParams.width
  defaultWindowParams: {
    height: number,
    width: number,
    x: number,
    y: number
  },
  updates: {
    status: string, // UpdateStatus from js/constants/updateStatus.js
    metadata: {
      name: string, // Name of the update
      notes: string, // Release notes for the active update
    },
    verbose: boolean, // Whether to show update UI for checking, downloading, and errors
    lastCheckTimestamp: boolean
  },
  notifications: [{
    message: string,
    buttons: [{
      text: string, // button text
      className: string, // button class e.g. 'primary'. see notificationBar.less
    }],
    frameOrigin: (string|undefined), // origin that the notification is from, or undefined if not applicable.
    options: {
      advancedText: string, // more info text
      advancedLink: string, // more info link URL
      persist: boolean, // whether to show a 'Remember this decision' checkbox
      style: string // css class for notification bar. See notificationBar.less
    }
  }], // the notifications for the frame. not preserved across restart.
  settings: {
    // See defaults in js/constants/appConfig.js
    'general.startup-mode': string, // One of: lastTime, homePage, newTabPage
    'general.homepage': string, // URL of the user's homepage
    'general.newtab-mode': string,  // One of: newTabPage, homePage, defaultSearchEngine
    'general.show-home-button': boolean, // true if the home button should be shown
    'general.useragent.value': (undefined|string), // custom user agent value
    'general.downloads.default-save-path': string, // default path for saving files
    'general.autohide-menu': boolean, // true if the Windows menu should be autohidden
    'general.disable-title-mode': boolean, // true if title mode should always be disabled
    'general.check-default-on-startup': boolean, // true to check whether brave is default browser on startup
    'general.is-default-browser': boolean, // true if brave is default browser
    'search.default-search-engine': string, // name of search engine, from js/data/searchProviders.js
    'search.offer-search-suggestions': boolean, // true if suggestions should be offered from the default search engine when available.
    'tabs.switch-to-new-tabs': boolean, // true if newly opened tabs should be focused immediately
    'tabs.paint-tabs': boolean, // true if the page theme color and favicon color should be used for tabs
    'tabs.tabs-per-page': number, // Number of tabs per tab page
    'tabs.show-tab-previews': boolean, // True to show tab previews
    'privacy.history-suggestions': boolean, // Auto suggest for history enabled
    'privacy.bookmark-suggestions': boolean, // Auto suggest for bookmarks enabled
    'privacy.opened-tab-suggestions': boolean, // Auto suggest for opened tabs enabled
    'privacy.autocomplete.history-size': number, // Number of autocomplete entries to keep
    'privacy.do-not-track': boolean, // whether DNT is 1
    'privacy.block-canvas-fingerprinting': boolean, // Canvas fingerprinting defense
    'privacy.autofill-enabled': boolean, // true to enable autofill
    'security.passwords.manager-enabled': boolean, // whether to use default password manager
    'security.passwords.one-password-enabled': boolean, // true if the 1Password extension should be enabled
    'security.passwords.dashlane-enabled': boolean, // true if the Dashlane extension should be enabled
    'security.passwords.enpass-enabled': boolean, // true if the Enpass extension should be enabled
    'bookmarks.toolbar.show': boolean, // true if the bookmakrs toolbar should be shown
    'bookmarks.toolbar.showFavicon': boolean, // true if bookmark favicons should be shown on the bookmarks toolbar
    'bookmarks.toolbar.showOnlyFavicon': boolean, // true if only favicons should be shown on the bookmarks toolbar
    'general.language': string, // The language code to use for localization and spell check or null to use the system default
    'payments.enabled': boolean, // true if the Payments pane is active
    'payments.contribution-amount': number, // in USD
    'advanced.hardware-acceleration-enabled': boolean, // false if hardware acceleration should be explicitly disabled
    'advanced.default-zoom-level': number, // the default zoom level for sites that have no specific setting
    'advanced.pdfjs-enabled': boolean, // Whether or not to render PDF documents in the browser
    'advanced.torrent-viewer-enabled': boolean, // Whether to render magnet links in the browser
    'advanced.smooth-scroll-enabled': boolean, // false if smooth scrolling should be explicitly disabled
    'advanced.send-crash-reports': boolean, // true or undefined if crash reports should be sent
    'advanced.hide-excluded-sites': boolean, // Whether to hide excluded sites in the payments list
    'shutdown.clear-history': boolean, // true to clear history on shutdown
    'shutdown.clear-downloads': boolean, // true to clear downloads on shutdown
    'shutdown.clear-cache': boolean, // true to clear cache on shutdown
    'shutdown.clear-all-site-cookies': boolean, // true to clear all site cookies on shutdown
    'adblock.customRules': string, // custom rules in ABP filter syntax
    'extensions.pocket.enabled': boolean, // true if pocket is enabled
  },
  dictionary: {
    locale: string, // en_US, en, or any other locale string
    ignoredWords: Array<string>, // List of words to ignore
    addedWords: Array<string> // List of words to add to the dictionary
  },
  autofill: {
    addresses: {
      guid: Array<string>, // List of id used to access the autofill entry in database
      timestamp: number
    },
    creditCards: {
      guid: Array<string>, // List of id used to access the autofill entry in database
      timestamp: number
    }
  },
  about: {
    brave: {
      versionInformation: [{
        name: string,
        version: string
      }] // used on about:brave. not persisted (removed on save)
    },
    history: {
      entries: [object] // used on about:history. not persisted (removed on save)
    },
    newtab: {
      gridLayoutSize: string, // 'small', 'medium', 'large'
      sites: [string], // List of sites to be used on gridLayout. Defaults to 6 Brave-related sites; see data/newTabData.js => topSites
      ignoredTopSites: [string], // List of ignored sites
      pinnedTopSites: [string], // List of pinned sites to be used on gridLayout. Defaults to 1 Brave-related site; see data/newTabData.js => pinnedTopSites
      updatedStamp: number // timestamp for when the data was last updated
    },
    preferences: {
      recoverySucceeded: boolean, // true, false, or undefined
      updatedStamp: number
    }
  },
  menu: {
    template: object // used on Windows and by our tests: template object with Menubar control
  },
  defaultBrowserCheckComplete: boolean, // true to indicate default browser check is complete
  clearBrowsingDataDefaults: {
    browserHistory: boolean,
    downloadHistory: boolean,
    cachedImagesAndFiles: boolean,
    savedPasswords: boolean,
    allSiteCookies: boolean,
    autocompleteData: boolean,
    autofillData: boolean,
    savedSiteSettings: booleanß
  }
}
```

WindowStore

```javascript
{
  activeFrameKey: number,
  previewFrameKey: number,
  tabs: [{
    themeColor: string, // css compatible color string
    computedThemeColor: string, // css computed theme color from the favicon
    icon: string, // favicon url
    audioPlaybackActive: boolean, // frame is playing audio
    audioMuted: boolean, // frame is muted
    title: string, // page title
    isPrivate: boolean, // private browsing tab
    partitionNumber: number, // the session partition to use
    pinnedLocation: string, // Indicates if a frame is pinned and its pin location
    provisionalLocation: string,
    icon: string, // favicon url
    location: string, // The currently navigated location
    loading: boolean,
    frameKey: number
  }],
  frames: [{
    audioMuted: boolean, // frame is muted
    audioPlaybackActive: boolean, // frame is playing audio
    icon: string, // favicon url
    location: string, // The currently navigated location
    src: string, // The iframe src attribute
    pinnedLocation: string, // Indicates if a frame is pinned and its pin location
    title: string, // page title
    findbarShown: boolean, // whether the findbar is shown
    findbarSelected: boolean,  // findbar text input is selected
    hrefPreview: string, // show hovered link preview
    key: number,
    isPrivate: boolean, // private browsing tab
    partitionNumber: number, // the session partition to use
    loading: boolean,
    themeColor: string, // css compatible color string
    computedThemeColor: string, // css computed theme color from the favicon
    isFullScreen: boolean, // true if the frame should be shown as full screen
    showFullScreenWarning: boolean, // true if a warning should be shown about full screen
    startLoadTime: datetime,
    endtLoadTime: datetime,
    lastAccessedTime: datetime,
    guestInstanceId: string, // not persisted
    tabId: number, // session tab id not persisted
    closedAtIndex: number, // Index the frame was last closed at, cleared unless the frame is inside of closedFrames
    activeShortcut: string, // Set by the application store when the component should react to a shortcut
    activeShortcutDetails: object, // Additional parameters for the active shortcut action if any
    lastZoomPercentage: number, // Last value that was used for zooming
    adblock: {
      blocked: Array<string>
    },
    trackingProtection: {
      blocked: Array<string>
    },
    httpsEverywhere: Object.<string, Array.<string>>, // map of XML rulesets name to redirected resources
    noScript: {
      blocked: Array<string>
    },
    fingerprintingProtection: {
      blocked: Array<string>
    },
    provisionalLocation: string,
    security: {
      isSecure: boolean, // is using https
      loginRequiredDetail: {
        isProxy: boolean,
        host: string,
        port: number,
        realm: string
      },
      isExtendedValidation: boolean, // is using https ev
      runInsecureContent: boolean, // has active mixed content
      blockedRunInsecureContent: Array<string> // sources of blocked active mixed content
    },
    parentFrameKey: number, // the key of the frame this frame was opened from
    modalPromptDetail: {...},
    basicAuthDetail: {...},
    findDetail: {
      searchString: string, // the string being searched
      caseSensitivity: boolean, // whether we are doing a case sensitive search
      numberOfMatches: number, // Total number of matches on the page
      activeMatchOrdinal: number, // The current ordinal of the match
      internalFindStatePresent: boolean // true if a find-first (ie findNext: false) call has been made
    }
    unloaded: boolean, // true if the tab is unloaded
    openerTabId: number, // web contents tabId that opened this tab

    navbar: {
      urlbar: {
        location: string, // the string displayed in the urlbar
        searchDetail: {
        },
        suggestions: {
          selectedIndex: number, // index of the item in focus
          searchResults: array, // autocomplete server results if enabled
          suggestionList: {
            title: string, // The title of the autocomplete entry
            location: string, // The location represented by the autocomplete entry
            onClick: function, // The onClick handler for suggestion clicks (e.g. URL load or tab switch)
            type: string // The type of suggestion (one of js/constants/suggestionTypes.js)
          },
          urlSuffix: string, // autocomplete suffix
          shouldRender: boolean, // if the suggestions should render
          autocompleteEnabled: boolean // used to enable or disable autocomplete
        },
        focused: boolean, // whether the urlbar should be focused instead of the webview
        active: boolean, // whether the user is typing in the urlbar
        selected: boolean // is the urlbar text selected
      }
    },
    aboutDetails: object, // details for about pages
    history: array // navigation history
  }],
  closedFrames: [], // holds the same type of frame objects as above
  ui: {
    isMaximized: boolean, // true if window is maximized
    position: array, // last known window position [x, y]
    size: array, // last known window size [x, y]
    isFullScreen: boolean, // true if window is fullscreen
    isClearBrowsingDataPanelVisible: boolean, // true if the Clear Browsing Data panel is visible
    mouseInTitlebar: boolean, //Whether or not the mouse is in the titlebar
    dragging: {
      dragType: string, // tab, bookmark
      draggingOver: {
        draggingOverLeft: boolean,
        draggingOverRight: boolean,
        dragKey: any,
        dragType: string
      }
    },
    tabs: {
      tabPageIndex: number, // Index of the current tab page
      previewTabPageIndex: number // Index of the tab being previewed
    },
    siteInfo: {
      isVisible: boolean // Whether or not to show site info like # of blocked ads
    },
    noScriptInfo: {
      isVisible: boolean, // Whether the noscript infobox is visible
    },
    downloadsToolbar: {
      isVisible: boolean, // Whether or not the downloads toolbar is visible
    },
    releaseNotes: {
      isVisible: boolean, // Whether or not to show release notes
    },
    menubar: { // windows only
      isVisible: boolean, // true if Menubar control is visible
      selectedIndex: Array<number>, // indices of the selected menu item(s) (or null for none selected)
      lastFocusedSelector: string // selector for the last selected element (browser ui, not frame content)
    },
    bookmarksToolbar: {
      selectedFolderId: number // folderId from the siteDetail of the currently expanded folder
    },
    hasFocus: boolean // true if window has focus
  },
  searchDetail: {
    searchURL: string, // with replacement var in string: {searchTerms}
    autocompleteURL: string, // ditto re: {searchTerms}
  },
  bookmarkDetail: {
    currentDetail: Object, // Detail of the current bookmark which is in add/edit mode
    originalDetails: Object // Detail of the original bookmark to edit
    shouldShowLocation: Boolean // Whether or not to show the URL input
  },
  braveryPanelDetail: {
    advancedControls: boolean, // If specified, indicates if advanced controls should be shown
    expandAdblock: boolean, // If specified, indicates if the tracking protection and adblock section should be expanded
    expandHttpse: boolean, // If specified, indicates if the httpse section should be expanded
    expandNoScript: boolean, // Whether noscript section should be expanded
    expandFp: boolean // Whether fingerprinting protection should be expanded
  },
  contextMenuDetail: {
    left: number, // the left position of the context menu
    right: number, // the right position of the context menu
    top: number, // the top position of the context menu
    bottom: number, // the bottom position of the context menu
    maxHeight: number, // the maximum height of the context menu
    template: [{
      label: string, // label of context menu item
      click: function, // callback for the context menu to call when clicked
      dragOver: function, // callback for when something is dragged over this item
      drop: function, // callback for when something is dropped on this item
    }],
    openedSubmenuDetails: [{
      y: number, // the relative y position
      template: [
        // per above
      ]
    }]
  },
  popupWindowDetail: {
    left: number, // the left position of the popup window
    right: number, // the right position of the popup window
    top: number, // the top position of the popup window
    bottom: number, // the bottom position of the popup window
    maxHeight: number, // the maximum height of the popup window
    src: string, // the src for the popup window webview
  },
  cleanedOnShutdown: boolean, // whether app data was successfully cleared on shutdown
  lastAppVersion: string, // Version of the last file that was saved
  ledgerInfo: {
    creating: boolean,          // wallet is being created
    created: boolean,           // wallet is created
    reconcileFrequency: number, // duration between each reconciliation in days
    reconcileStamp: number,     // timestamp for the next reconcilation
    transactions: [ {           // contributions reconciling/reconciled
      viewingId: string,        // UUIDv4 for this contribution
      contribution: {           //
        fiat: {                 // roughly-equivalent fiat amount
          amount: number,       //   e.g., 5
          currency: string      //   e.g., "USD"
        },
        rates: {                // exchange rate
          [currency]: number    //   e.g., { "USD": 575.45 }
        },
        satoshis: number,       // actual number of satoshis transferred
        fee: number             // bitcoin transaction fee
      },
      submissionStamp: number,  // timestamp for this contribution
      count: number,            // total number of ballots allowed to be cast
      ballots: {                // number of ballots cast for each publisher
        [publisher]: number     //   e.g., "wikipedia.org": 3
      }
    } ],
    address: string,             // the BTC wallet address (in base58)
    passphrase: string,          // the BTC wallet passphrase
    balance: string,             // confirmed balance in BTC.toFixed(4)
    unconfirmed: string,         // unconfirmed balance in BTC.toFixed(4)
    satoshis: number,            // confirmed balance as an integer number of satoshis
    btc: string,                 // BTC to contribute per reconciliation period
    amount: number,              // fiat amount to contribute per reconciliation period
    currency: string,            // fiat currency denominating the amount
    paymentURL: string,          // bitcoin:...?amount={btc}&label=Brave%20Software
    buyURL: string,              // URL to buy bitcoin using debit/credit card
    bravery: {                   // values round-tripped through the ledger-client
      fee: {
        amount: number,          //   set from `amount` above
        currency: string         //   set from `currency` above
      }
    },
    hasBitcoinHandler: boolean,  // brave browser has a `bitcoin:` URI handler
    countryCode: string,         // ISO3166 2-letter code for country of browser's location
    exchangeInfo: {              // information about the corresponding "friendliest" BTC exchange (suggestions welcome!)
      exchangeName: string,      // the name of the BTC exchange
      exchangeURL: string        // the URL of the BTC exchange
    },
    recoverySucceeded: boolean   // the status of an attempted recovery
    paymentIMG: string,          // the QR code equivalent of `paymentURL` expressed as "data:image/...;base64,..."
    error: {                     // non-null if the last updateLedgerInfo happened concurrently with an error
      caller: string             // function in which error was handled
      error: object              // error object returned
    }
  },
  publisherInfo: {
    synopsis: [ { // one entry for each publisher having a non-zero `score`
      rank: number,              // i.e., 1, 2, 3, ...
      verified: boolean,         // there is a verified wallet for this publisher
      site: string,              // publisher name, e.g., "wikipedia.org"
      views: number,             // total page-views
      duration: number,          // total millisecond-views, e.g., 93784000 = 1 day, 2 hours, 3 minutes, 4 seconds
      daysSpent: number,         //   e.g., 1
      hoursSpent: number,        //   e.g., 2
      minutesSpent: number,      //   e.g., 3
      secondsSpent: number,      //   e.g., 4
      score: number,             // float indicating the current score
      percentage: number,        // i.e., 0, 1, ... 100
      publisherURL: string,      // publisher site, e.g., "https://wikipedia.org/"
      faviconURL: string         // i.e., "data:image/...;base64,..."
    } ],
    synopsisOptions: {
      minDuration: number,       // e.g., 8000 for 8 seconds
      minPublisherVisits: number // e.g., 0
    }
  }
  autofillAddressDetail: {
    name: string,
    organization: string,
    streetAddress: string,
    city: string,
    state: string,
    postalCode: string,
    country: string,
    phone: string,
    email: string,
    guid: string // id used to access the autofill entry in database
  },
  autofillCreditCardDetail: {
    name: string,
    card: string,
    month: string,
    year: string,
    guid: string // id used to access the autofill entry in database
  },
  importBrowserDataDetail: [
    {
      index: string,
      type: number,
      name: string,
      history: boolean,
      favorites: boolean,
      cookies: boolean
    }
  ],
  importBrowserDataSelected: {
    index: string,
    type: number,
    history: boolean,
    favorites: boolean,
    mergeFavorites: boolean,
    cookies: boolean
  },
  widevinePanelDetail: {
    shown: boolean, // True if the panel is shown
    location: string, // Location this dialog is for
    alsoAddRememberSiteSetting: boolean, // True if an allow always rule should be added for the acitve frame as well if installed
  },
  modalDialogDetail: {
    [className]: {
      Object // props
    },
    ...
  }
}
```<|MERGE_RESOLUTION|>--- conflicted
+++ resolved
@@ -68,24 +68,9 @@
       }
     }
   },
-<<<<<<< HEAD
-  sites: [{
-    objectId: Array.<number>,
-    location: string,
-    title: string,
-    customTitle: string, // User provided title for bookmark; overrides title
-    tags: [string], // empty, 'bookmark', 'bookmark-folder', 'pinned', or 'reader'
-    favicon: string, // URL of the favicon
-    themeColor: string, // css compatible color string
-    lastAccessedTime: number, // datetime.getTime()
-    creationTime: number, //creation time of bookmark
-    partitionNumber: number, // Optionally specifies a specific session
-    folderId: number, // Set for bookmark folders only
-    parentFolderId: number // Set for bookmarks and bookmark folders only
-  }],
-=======
   sites: {
     [siteKey]: { // folder: folderId; bookmark/history: location + partitionNumber + parentFolderId
+      objectId: Array.<number>,
       location: string,
       title: string,
       customTitle: string, // User provided title for bookmark; overrides title
@@ -99,7 +84,6 @@
       parentFolderId: number // Set for bookmarks and bookmark folders only
     },
   },
->>>>>>> 57e69652
   downloads: [{
     [downloadId]: {
       startTime: number, // datetime.getTime()
